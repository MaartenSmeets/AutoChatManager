import os
import logging
from typing import List, Dict, Tuple, Optional, Set
from models.character import Character
from db.db_manager import DBManager
from llm.ollama_client import OllamaClient
from datetime import datetime
from npc_manager import NPCManager
import yaml
from templates import (
    INTRODUCTION_TEMPLATE,
    CHARACTER_INTRODUCTION_SYSTEM_PROMPT_TEMPLATE,
    CharacterIntroductionOutput,
    SUMMARIZE_PROMPT,
    COMBINE_SUMMARIES_PROMPT,
    LOCATION_UPDATE_SYSTEM_PROMPT,
    LOCATION_UPDATE_CONTEXT_TEMPLATE,
    APPEARANCE_UPDATE_SYSTEM_PROMPT,
    APPEARANCE_UPDATE_CONTEXT_TEMPLATE,
    PLAN_UPDATE_SYSTEM_PROMPT,
    PLAN_UPDATE_USER_PROMPT,
    LOCATION_FROM_SCRATCH_SYSTEM_PROMPT,
    LOCATION_FROM_SCRATCH_USER_PROMPT,
    APPEARANCE_FROM_SCRATCH_SYSTEM_PROMPT,
    APPEARANCE_FROM_SCRATCH_USER_PROMPT
)
from models.interaction import (
    Interaction,
    AppearanceSegments,
    LocationUpdate,
    AppearanceUpdate,
    LocationFromScratch,
    AppearanceFromScratch
)
from models.character_metadata import CharacterMetadata
from pydantic import BaseModel
import utils
import json
import asyncio
import re

logger = logging.getLogger(__name__)

from typing import List as PyList

class CharacterPlan(BaseModel):
    goal: str = ""
    steps: PyList[str] = []
    why_new_plan_goal: str = ""

class ChatManager:
    def __init__(self, session_id: Optional[str] = None, settings: List[Dict] = [],
                 llm_client: Optional[OllamaClient] = None):
        """
        A unified ChatManager that handles both PCs and NPCs in the same code path.
        """
        # We keep a local cache of known "PC" Characters loaded from YAML (the user picks them).
        self.characters: Dict[str, Character] = {}
        self.turn_index = 0
        self.automatic_running = False
        self.session_id = session_id if session_id else "default_session"
        self.settings = {setting['name']: setting for setting in settings}

        config_path = os.path.join("src", "multipersona_chat_app", "config", "chat_manager_config.yaml")
        self.config = self.load_config(config_path)

        self.summarization_threshold = self.config.get('summarization_threshold', 20)
        self.recent_dialogue_lines = self.config.get('recent_dialogue_lines', 5)
        self.to_summarize_count = self.summarization_threshold - self.recent_dialogue_lines

        self.similarity_threshold = self.config.get("similarity_threshold", 0.8)
        self.summary_of_summaries_count = self.config.get("summary_of_summaries_count", 5)
        self.max_similarity_retries = self.config.get("max_similarity_retries", 2)

        self.forced_update_interval = self.config.get("forced_update_interval", 5)
        self.msg_counter_since_forced_update: Dict[str, int] = {}

        db_path = os.path.join("output", "conversations.db")
        self.db = DBManager(db_path)

        self.moral_guidelines = utils.get_moral_guidelines()

        # Ensure the session exists in DB
        existing_sessions = {s['session_id']: s for s in self.db.get_all_sessions()}
        if self.session_id not in existing_sessions:
            self.db.create_session(self.session_id, f"Session {self.session_id}")
            if settings:
                default_setting = settings[0]
                self.set_current_setting(
                    default_setting['name'],
                    default_setting['description'],
                    default_setting['start_location']
                )
            else:
                self.current_setting = None
                logger.error("No settings available to set as default.")
        else:
            # If the stored setting is recognized, use it; else fallback to the first from YAML
            stored_setting = self.db.get_current_setting(self.session_id)
            if stored_setting and stored_setting in self.settings:
                setting = self.settings[stored_setting]
                self.set_current_setting(
                    setting['name'],
                    self.db.get_current_setting_description(self.session_id) or setting['description'],
                    self.db.get_current_location(self.session_id) or setting['start_location']
                )
            else:
                if settings:
                    default_setting = settings[0]
                    self.set_current_setting(
                        default_setting['name'],
                        default_setting['description'],
                        default_setting['start_location']
                    )
                else:
                    self.current_setting = None
                    logger.error("No matching stored setting and no default setting found. No setting applied.")

        self.llm_client = llm_client

<<<<<<< HEAD
        self.npc_manager_active = True
        self.last_npc_check_msg_id = 0

        npc_config_path = os.path.join("src", "multipersona_chat_app", "config", "npc_manager_config.yaml")
=======
        # Create an NPC manager to handle new NPC creation & location-based "should speak" checks
>>>>>>> 7060bc98
        self.npc_manager = NPCManager(
            session_id=self.session_id,
            db=self.db,
            llm_client=llm_client
        )

        self.llm_status_callback = None
        # Track introduction status locally
        self._introduction_given: Dict[str, bool] = {}
        self.introduction_counter = 0
        self.introduction_sequence = {}
        self.initialize_introduction_status()

    @staticmethod
    def load_config(config_path: str) -> dict:
        try:
            with open(config_path, 'r') as file:
                config = yaml.safe_load(file)
            logger.info(f"Configuration loaded successfully from {config_path}")
            return config if config else {}
        except Exception as e:
            logger.error(f"Error loading config from {config_path}: {e}")
            return {}

    def set_llm_status_callback(self, callback):
        """
        Provide an async callback that ChatManager can invoke to display real-time
        LLM status in a UI or log.
        """
        self.llm_status_callback = callback

    def enable_npc_manager(self):
        """
        Stub for toggling NPC manager on. In this simplified approach, the NPCManager is always active.
        """
        pass

    def disable_npc_manager(self):
        """
        Stub for toggling NPC manager off. In this simplified approach, the NPCManager is always active.
        """
        pass

    @property
    def current_location(self) -> Optional[str]:
        messages = self.db.get_messages(self.session_id)
        if len(messages) == 0:
            return self.db.get_current_location(self.session_id)
        else:
            return self.get_combined_location()

    @property
    def current_setting_description(self) -> Optional[str]:
        return self.db.get_current_setting_description(self.session_id)

    def set_current_setting(self, setting_name: str, setting_description: str, start_location: str):
        """
        Updates the current setting in DB. If the session has no messages yet,
        we also set the session's initial location to 'start_location'.
        """
        self.current_setting = setting_name
        self.db.update_current_setting(self.session_id, self.current_setting)
        self.db.update_current_setting_description(self.session_id, setting_description)

        num_messages = len(self.db.get_messages(self.session_id))
        if num_messages == 0:
            self.db.update_current_location(self.session_id, start_location, None)
            logger.info(f"Setting changed to '{self.current_setting}'. Using start_location '{start_location}'.")
        else:
            logger.info(
                f"Setting changed to '{self.current_setting}' but session already has {num_messages} messages, "
                "so keeping existing session location as-is."
            )

    def get_character_names(self) -> List[str]:
        """
        Returns the list of *PCs* that were explicitly added by the user from YAML.
        (Not including NPCs created mid-session.)
        """
        return list(self.characters.keys())

    def add_character(self, char_name: str, char_instance: Character):
        """
        The user manually added a PC from the YAML library. We store it in self.characters
        and also ensure it is in session_characters + character_metadata(is_npc=False).
        Additionally, we set the introduction status based on existing messages.
        """
        self.characters[char_name] = char_instance
        current_session_loc = self.db.get_current_location(self.session_id) or ""
        self.db.add_character_to_session(
            self.session_id,
            char_name,
            initial_location=current_session_loc,
            initial_appearance=char_instance.appearance
        )

        # Mark as a non-NPC in character_metadata
        meta = CharacterMetadata(is_npc=False, role="")
        self.db.save_character_metadata(self.session_id, char_name, meta)

        if char_instance.character_system_prompt and char_instance.dynamic_prompt_template:
            self.db.save_character_prompts(
                self.session_id,
                char_name,
                char_instance.character_system_prompt,
                char_instance.dynamic_prompt_template
            )
            logger.info(f"Stored system/dynamic prompts for '{char_name}' from YAML in DB.")
        else:
            logger.warning(f"No system/dynamic prompts found in YAML for '{char_name}'.")

        self.ensure_character_plan_exists(char_name)
        self.msg_counter_since_forced_update[char_name] = 0

        # Check if the character has already introduced themselves in the session
        has_introduced = any(
            m['message_type'] == 'character' and m['sender'] == char_name
            for m in self.db.get_visible_messages_for_character(self.session_id, char_name)
        )
        self._introduction_given[char_name] = has_introduced

        # NEW: If this is the first time we see this char, record their introduction sequence.
        if char_name not in self.introduction_sequence:
            self.introduction_counter += 1
            self.introduction_sequence[char_name] = self.introduction_counter

        logger.debug(f"Introduction status for '{char_name}': {self._introduction_given[char_name]}")

    def remove_character(self, char_name: str):
        """
        User can remove a previously added PC from the session.
        (Doesn't typically remove an NPC, but we won't forbid it.)
        """
        if char_name in self.characters:
            del self.characters[char_name]
        if char_name in self.msg_counter_since_forced_update:
            del self.msg_counter_since_forced_update[char_name]
        if char_name in self._introduction_given:
            del self._introduction_given[char_name]
        self.db.remove_character_from_session(self.session_id, char_name)

    def ensure_character_plan_exists(self, char_name: str):
        plan_data = self.db.get_character_plan(self.session_id, char_name)
        if plan_data is None:
            logger.info(f"No existing plan for '{char_name}'. (We'll create or update it on first turn.)")
        else:
            logger.debug(f"Plan for '{char_name}' found in DB. Goal: {plan_data['goal']}")

    def get_character_plan(self, char_name: str) -> CharacterPlan:
        plan_data = self.db.get_character_plan(self.session_id, char_name)
        if plan_data:
            goal = plan_data['goal'].strip()
            steps = plan_data['steps']
            if not goal and (not steps or all(not s.strip() for s in steps)):
                fallback_data = self.db.get_latest_nonempty_plan_in_history(self.session_id, char_name)
                if fallback_data:
                    return CharacterPlan(
                        goal=fallback_data['goal'],
                        steps=fallback_data['steps'],
                        why_new_plan_goal=fallback_data['why_new_plan_goal']
                    )
                else:
                    return CharacterPlan()
            else:
                return CharacterPlan(
                    goal=plan_data['goal'],
                    steps=plan_data['steps'],
                    why_new_plan_goal=plan_data['why_new_plan_goal']
                )
        else:
            # fallback to plan history if any
            fallback_data = self.db.get_latest_nonempty_plan_in_history(self.session_id, char_name)
            if fallback_data:
                return CharacterPlan(
                    goal=fallback_data['goal'],
                    steps=fallback_data['steps'],
                    why_new_plan_goal=fallback_data['why_new_plan_goal']
                )
            else:
                return CharacterPlan()

    def save_character_plan(self, char_name: str, plan: CharacterPlan):
        self.db.save_character_plan(
            self.session_id,
            char_name,
            plan.goal,
            plan.steps,
            plan.why_new_plan_goal
        )

    def get_participants_in_turn_order(self) -> List[str]:
        """
<<<<<<< HEAD
        Returns the list of participants in the round-robin order:
        all user-added characters + "NPC Manager" as the last one.
        """
        return self.get_character_names() + ["NPC Manager"]

    
    def get_upcoming_speaker(self) -> Optional[str]:
        """
        Return who *would* speak next, WITHOUT incrementing any internal turn state.
        Safe to call repeatedly (e.g. for a label display) without skipping anyone.
        """
        npc_name = "NPC Manager"
        normal_participants = list(self.characters.keys())

        # If no characters, default to NPC Manager
        if not normal_participants:
            return npc_name

        # If needed, initialize tracking attributes
        if not hasattr(self, 'phase'):
            self.phase = "intro"
        if not hasattr(self, 'current_index'):
            self.current_index = 0
        if not hasattr(self, 'last_was_npc'):
            self.last_was_npc = False

        # PHASE 1: INTRODUCTIONS
        if self.phase == "intro":
            # If still introducing
            if self.current_index < len(normal_participants):
                return normal_participants[self.current_index]
            # Else intro phase is done, so it should move to roundrobin
            # But we won't forcibly fix it here, since we're not advancing.

            return normal_participants[-1]  # fallback (should not often hit)

        # PHASE 2: ROUND ROBIN
        if self.phase == "roundrobin":
            if self.last_was_npc:
                # Next is a normal character
                return normal_participants[self.current_index]
            else:
                # Next is the NPC Manager
                return npc_name

        # If we ever reach an unexpected state, default to NPC Manager
        return npc_name


    def proceed_turn(self) -> Optional[str]:
        """
        Advance the conversation turn and RETURN the speaker who now gets to speak.
        This updates internal counters so the next call yields the next turn in sequence.
        """
        # We can reuse the logic in get_upcoming_speaker to figure out who is *about* to speak.
        speaker = self.get_upcoming_speaker()

        npc_name = "NPC Manager"
        normal_participants = list(self.characters.keys())

        # If no characters, just return the NPC Manager
        if not normal_participants:
            return npc_name

        # --- Now "advance" state since we truly want to proceed. ---
        if not hasattr(self, 'phase'):
            self.phase = "intro"
        if not hasattr(self, 'current_index'):
            self.current_index = 0
        if not hasattr(self, 'last_was_npc'):
            self.last_was_npc = False

        if self.phase == "intro":
            if self.current_index < len(normal_participants):
                # We just used a normal character's introduction
                self.current_index += 1
                # If that was the last introduction, switch to round-robin
                if self.current_index == len(normal_participants):
                    self.phase = "roundrobin"
                    self.current_index = 0
                    # Changed this to True so the next turn is the first character, not the NPC Manager
                    self.last_was_npc = True

        elif self.phase == "roundrobin":
            if self.last_was_npc:
                # We are about to speak as a normal character, so move index forward
                self.current_index = (self.current_index + 1) % len(normal_participants)
                self.last_was_npc = False
            else:
                # We are about to speak as the NPC Manager
                self.last_was_npc = True

        return speaker
=======
        Returns *all* session characters (both PCs and NPCs) but sorted by their
        introduction sequence, ensuring newly joined characters (NPCs included)
        appear after earlier ones in turn order.
        """
        chars = self.db.get_session_characters(self.session_id)
        
        # Ensure everyone in session_characters is accounted for in introduction_sequence
        for c in chars:
            if c not in self.introduction_sequence:
                self.introduction_counter += 1
                self.introduction_sequence[c] = self.introduction_counter
        
        # Sort by ascending introduction index
        sorted_chars = sorted(chars, key=lambda c: self.introduction_sequence[c])
        return sorted_chars

    def get_upcoming_speaker(self) -> Optional[str]:
        try:
            return self.get_participants_in_turn_order()[self.turn_index]
        except IndexError:
            return None

    def initialize_introduction_status(self):
        """
        Initializes the introduction status for all characters currently in the session.
        This is useful when loading an existing session to ensure accurate tracking.
        """
        session_chars = self.db.get_session_characters(self.session_id)
        for char_name in session_chars:
            if char_name in self.characters:
                has_introduced = any(
                    m['message_type'] == 'character' and m['sender'] == char_name
                    for m in self.db.get_visible_messages_for_character(self.session_id, char_name)
                )
                self._introduction_given[char_name] = has_introduced
                logger.debug(f"Initialized introduction status for '{char_name}': {has_introduced}")

    async def proceed_turn(self) -> Optional[str]:
        """
        Advance the conversation turn:
        1) Round-robin to choose the next speaker.
        2) NPC checks whether it "should speak" (skip if not).
        3) Generate a message for that speaker.
        4) If the speaker was just introduced, end the turn right away (no second message).
        5) Otherwise check if all participants are introduced; if yes, maybe create a new NPC and let them speak.
        Returns the chosen speaker, or None if no participants.
        """

        participants = self.get_participants_in_turn_order()
        if not participants:
            logger.warning("No participants in session; proceed_turn does nothing.")
            return None

        if not hasattr(self, 'current_index'):
            self.current_index = 0

        logger.debug(f"[proceed_turn] Participants in round-robin order: {participants}")
        logger.debug(f"[proceed_turn] Current round-robin index before picking = {self.current_index}")

        chosen_speaker = None
        count_attempts = 0
        while count_attempts < len(participants):
            c_name = participants[self.current_index]
            logger.debug(f"[proceed_turn] Attempting speaker: {c_name}")

            meta = self.db.get_character_metadata(self.session_id, c_name)
            if meta and meta.is_npc:
                if hasattr(self, 'npc_manager') and self.npc_manager:
                    npc_should_speak = await self.npc_manager.npc_should_speak(
                        c_name, self.current_setting_description or ""
                    )
                    logger.debug(f"[proceed_turn] NPC '{c_name}' npc_should_speak()={npc_should_speak}")
                    if not npc_should_speak:
                        logger.debug(f"[proceed_turn] Skipping NPC '{c_name}' because npc_should_speak=False.")
                        self.current_index = (self.current_index + 1) % len(participants)
                        count_attempts += 1
                        continue
                else:
                    logger.debug(f"[proceed_turn] Skipping NPC '{c_name}' because npc_manager is disabled.")
                    self.current_index = (self.current_index + 1) % len(participants)
                    count_attempts += 1
                    continue

            # We found our speaker
            chosen_speaker = c_name
            self.current_index = (self.current_index + 1) % len(participants)
            break

        if not chosen_speaker:
            logger.debug("[proceed_turn] No speaker found (all NPCs refused, or no participants).")
            return None

        logger.info(f"[proceed_turn] Chosen speaker: {chosen_speaker}")

        # -- NEW: Track if they were not introduced before this message --
        was_introduced_before = self._introduction_given.get(chosen_speaker, False)

        await self.generate_character_message(chosen_speaker)

        # -- NEW: If this speaker just did their introduction, end the turn now.
        if not was_introduced_before and self._introduction_given.get(chosen_speaker, False):
            logger.debug(f"[proceed_turn] {chosen_speaker} just introduced themselves. Ending turn immediately.")
            return chosen_speaker

        # Check if all participants are introduced
        all_introduced = True
        for participant_name in participants:
            if not self._introduction_given.get(participant_name, False):
                all_introduced = False
                break

        # Possibly create a new NPC only after everyone has introduced
        if all_introduced:
            if hasattr(self, 'npc_manager') and self.npc_manager:
                all_msgs = self.db.get_messages(self.session_id)
                recent_lines = [f"{m['sender']}: {m['message']}" for m in all_msgs[-5:]]
                setting_desc = self.current_setting_description or ""
                new_npc_name = await self.npc_manager.maybe_create_npc(recent_lines, setting_desc)
                if new_npc_name:
                    logger.info(f"[proceed_turn] A new NPC '{new_npc_name}' was created. They speak immediately!")
                    # Register new NPC in introduction sequence
                    self.introduction_counter += 1
                    self.introduction_sequence[new_npc_name] = self.introduction_counter
                    # Immediate turn for the brand-new NPC (introduction only)
                    await self.generate_character_message(new_npc_name)
            else:
                 logger.debug("[proceed_turn] Skipping NPC creation because npc_manager is disabled.")


        return chosen_speaker
>>>>>>> 7060bc98

    def get_visible_history_for_character(self, character_name: str) -> List[Dict]:
        return self.db.get_visible_messages_for_character(self.session_id, character_name)

    def get_latest_single_utterance(self, character_name: str) -> str:
        history = self.get_visible_history_for_character(character_name)
        if not history:
            return ""
        last_msg = history[-1]
        return f"{last_msg['sender']}: {last_msg['message']}"

    async def add_message(self,
                          sender: str,
                          message: str,
                          visible: bool = True,
                          message_type: str = "user",
                          emotion: Optional[str] = None,
                          thoughts: Optional[str] = None):
        if message_type == "system" or message.strip() == "...":
            return None

        message_id = self.db.save_message(
            self.session_id,
            sender,
            message,
            int(visible),
            message_type,
            emotion,
            thoughts
        )
        self.db.add_message_visibility_for_session_characters(self.session_id, message_id)

        await self.check_summarization()
        return message_id

    def start_automatic_chat(self):
        self.automatic_running = True

    def stop_automatic_chat(self):
        self.automatic_running = False

    async def check_summarization(self):
        """
        If any character's visible messages exceed the threshold, we summarize them.
        """
        all_msgs = self.db.get_messages(self.session_id)
        if not all_msgs:
            return

        participants = set(m["sender"] for m in all_msgs if m["message_type"] in ["user", "character"])
        for char_name in participants:
            # We only summarize for those that appear in session_characters or if NPC
            # (since now all are stored in session_characters anyway).
            if char_name not in self.db.get_session_characters(self.session_id):
                continue
            visible_for_char = self.db.get_visible_messages_for_character(self.session_id, char_name)
            if len(visible_for_char) >= self.summarization_threshold:
                await self.summarize_history_for_character(char_name)

    async def summarize_history_for_character(self, character_name: str):
        summarize_llm = OllamaClient('src/multipersona_chat_app/config/llm_config.yaml')
        if self.llm_client:
            summarize_llm.set_user_selected_model(self.llm_client.user_selected_model)

        if self.llm_status_callback:
            await self.llm_status_callback(
                f"[LLM] Summarizing history for {character_name} because their visible messages exceeded the threshold."
            )

        while True:
            msgs = self.db.get_visible_messages_for_character(self.session_id, character_name)
            if len(msgs) < self.summarization_threshold:
                break

            if self.llm_status_callback:
                await self.llm_status_callback(
                    f"[LLM] Summarizing a chunk of {len(msgs[: self.to_summarize_count])} messages for {character_name}."
                )

            msgs.sort(key=lambda x: x['id'])
            chunk = msgs[: self.to_summarize_count]
            chunk_ids = [m['id'] for m in chunk]

            history_lines = []
            max_message_id_in_chunk = 0
            for m in chunk:
                mid = m["id"]
                sender = m["sender"]
                message = m["message"]
                emotion = m.get("emotion", None)
                thoughts = m.get("thoughts", None)
                if mid > max_message_id_in_chunk:
                    max_message_id_in_chunk = mid

                if sender in self.db.get_session_characters(self.session_id):
                    line_parts = [f"{sender}:"]
                    if emotion:
                        line_parts.append(f"(Emotion={emotion})")
                    if thoughts:
                        line_parts.append(f"(Thoughts={thoughts})")
                    line_parts.append(f"Message={message}")
                    line = " | ".join(line_parts)
                else:
                    line = f"{sender}: {message}"

                history_lines.append(line)

            plan_changes_notes = []
            plan_changes = self.db.get_plan_changes_for_range(
                self.session_id,
                character_name,
                0,
                max_message_id_in_chunk
            )
            for pc in plan_changes:
                note = ""
                if 'why_new_plan_goal' in pc and pc['why_new_plan_goal']:
                    note = f"Reason for plan change: {pc['why_new_plan_goal']}"
                plan_changes_notes.append(note)

            plan_changes_text = (
                "\n\nAdditionally, the following plan changes occurred:\n" + "\n".join(plan_changes_notes)
            ) if plan_changes_notes else ""

            history_text = "\n".join(history_lines) + plan_changes_text

            prompt = SUMMARIZE_PROMPT.format(
                character_name=character_name,
                history_text=history_text,
                moral_guidelines=self.moral_guidelines
            )

            summary = await asyncio.to_thread(summarize_llm.generate, prompt=prompt, use_cache=False)
            if not summary:
                summary = "No significant new events."

            self.db.save_new_summary(self.session_id, character_name, summary, max_message_id_in_chunk)
            self.db.hide_messages_for_character(self.session_id, character_name, chunk_ids)

            logger.info(
                f"Summarized and concealed a block of {len(chunk)} messages for '{character_name}'. "
                f"Newest remaining count: {len(self.db.get_visible_messages_for_character(self.session_id, character_name))}."
            )

        await self.combine_summaries_if_needed(character_name)

        if self.llm_status_callback:
            await self.llm_status_callback(f"[LLM] Finished summarizing history for {character_name}.")

    async def combine_summaries_if_needed(self, character_name: str):
        summarize_llm = OllamaClient('src/multipersona_chat_app/config/llm_config.yaml')
        if self.llm_client:
            summarize_llm.set_user_selected_model(self.llm_client.user_selected_model)

        while True:
            all_summary_records = self.db.get_all_summaries_records(self.session_id, character_name)
            if len(all_summary_records) < self.summary_of_summaries_count:
                break

            chunk = all_summary_records[: self.summary_of_summaries_count]
            chunk_ids = [r["id"] for r in chunk]
            chunk_summaries = [r["summary"] for r in chunk]
            covered_up_to = max(r["covered_up_to_message_id"] for r in chunk)

            if self.llm_status_callback:
                await self.llm_status_callback(
                    f"[LLM] Combining older summaries for {character_name} into one consolidated summary."
                )

            prompt = COMBINE_SUMMARIES_PROMPT.format(
                character_name=character_name,
                count_summaries=len(chunk_summaries),
                chunk_text="\n\n".join(chunk_summaries),
                moral_guidelines=self.moral_guidelines
            )

            combined_summary = await asyncio.to_thread(summarize_llm.generate, prompt=prompt, use_cache=False)
            if not combined_summary:
                combined_summary = "No significant combined summary."

            self.db.save_new_summary(self.session_id, character_name, combined_summary, covered_up_to)
            self.db.delete_summaries_by_ids(self.session_id, character_name, chunk_ids)

            logger.info(
                f"Combined {len(chunk_summaries)} summaries into one for '{character_name}'. "
                f"Deleted old summary records: {chunk_ids}."
            )

            if self.llm_status_callback:
                await self.llm_status_callback(f"[LLM] Done combining summaries for {character_name}.")

    def get_latest_dialogue(self, character_name: str) -> str:
        visible_history = self.get_visible_history_for_character(character_name)
        recent_msgs = visible_history[-self.recent_dialogue_lines:]
        formatted_dialogue_lines = []
        for msg in recent_msgs:
            if msg['message_type'] == 'user':
                line = f"User: {msg['message']}"
            else:
                line = f"{msg['sender']}: {msg['message']}"
            formatted_dialogue_lines.append(line)
        return "\n".join(formatted_dialogue_lines)

    def build_prompt_for_character(self, character_name: str) -> Tuple[str, str]:
        """
        Constructs (system_prompt, dynamic_prompt) for a normal turn
        using that character’s stored system prompt + dynamic prompt template.
        """
        existing_prompts = self.db.get_character_prompts(self.session_id, character_name)
        if not existing_prompts:
            raise ValueError(f"Existing prompts not found in the session for '{character_name}'.")

        system_prompt = existing_prompts['character_system_prompt']
        system_prompt = system_prompt.format(moral_guidelines=self.moral_guidelines)

        dynamic_prompt_template = existing_prompts['dynamic_prompt_template']

        latest_dialogue = self.get_latest_dialogue(character_name)
        latest_single_utterance = self.get_latest_single_utterance(character_name)
        all_summaries = self.db.get_all_summaries(self.session_id, character_name)
        chat_history_summary = "\n\n".join(all_summaries) if all_summaries else ""

        setting_description = self.current_setting_description or "A tranquil environment."
        location = self.get_combined_location()
        current_appearance = self.db.get_character_appearance(self.session_id, character_name)
        plan_obj = self.get_character_plan(character_name)
        steps_text = "\n".join(f"- {s}" for s in plan_obj.steps)
        plan_text = f"Goal: {plan_obj.goal}\nSteps:\n{steps_text}"

        try:
            formatted_prompt = dynamic_prompt_template.replace("{setting}", setting_description)
            formatted_prompt = formatted_prompt.replace("{chat_history_summary}", chat_history_summary)
            formatted_prompt = formatted_prompt.replace("{latest_dialogue}", latest_dialogue)
            formatted_prompt = formatted_prompt.replace("{latest_single_utterance}", latest_single_utterance)
            formatted_prompt = formatted_prompt.replace("{current_location}", location)
            formatted_prompt = formatted_prompt.replace("{current_appearance}", current_appearance)
            formatted_prompt = formatted_prompt.replace("{character_plan}", plan_text)
        except Exception as e:
            logger.error(f"Error replacing placeholders in dynamic_prompt_template: {e}")
            raise

        logger.debug(f"Built dynamic prompt for '{character_name}' turn.")
        return system_prompt, formatted_prompt

    def build_introduction_prompts_for_character(self, character_name: str) -> Tuple[str, str]:
        """
        Constructs (system_prompt, user_prompt) for a character’s first introduction.
        """
        if character_name in self.characters:
            char_obj = self.characters[character_name]
            plan_obj = self.get_character_plan(character_name)
            plan_first_step = plan_obj.steps[0] if plan_obj.steps else ""

            system_prompt = CHARACTER_INTRODUCTION_SYSTEM_PROMPT_TEMPLATE.format(
                character_name=char_obj.name,
                character_description=char_obj.character_description,
                fixed_traits=char_obj.fixed_traits,
                appearance=char_obj.appearance,
                plan_first_step=plan_first_step,
                moral_guidelines=self.moral_guidelines
            )

            visible_history = self.db.get_visible_messages_for_character(self.session_id, character_name)
            if visible_history:
                last_msg = visible_history[-1]
                latest_text = f"{last_msg['sender']}: {last_msg['message']}"
            else:
                latest_text = ""

            all_summaries = self.db.get_all_summaries(self.session_id, character_name)
            chat_history_summary = "\n\n".join(all_summaries) if all_summaries else ""

            setting_description = self.current_setting_description or ""
            session_loc = self.db.get_current_location(self.session_id) or ""
            if not session_loc and self.current_setting in self.settings:
                session_loc = self.settings[self.current_setting].get('start_location', '')

            user_prompt = INTRODUCTION_TEMPLATE.format(
                name=character_name,
                character_name=character_name,
                appearance=char_obj.appearance,
                character_description=char_obj.character_description,
                fixed_traits=char_obj.fixed_traits,
                setting=setting_description,
                location=session_loc,
                chat_history_summary=chat_history_summary,
                latest_dialogue=latest_text,
                current_appearance=self.db.get_character_appearance(self.session_id, character_name),
                plan_first_step=plan_first_step
            )
            return system_prompt, user_prompt
        else:
            prompts = self.db.get_character_prompts(self.session_id, character_name)
            if not prompts:
                raise ValueError(f"No introduction or dynamic prompts found for NPC '{character_name}'.")

            # Retrieve NPC metadata or fall back to empty strings
            npc_metadata = self.db.get_character_metadata(self.session_id, character_name)
            npc_description = getattr(npc_metadata, "role", "") if npc_metadata else ""
            npc_appearance = self.db.get_character_appearance(self.session_id, character_name) or ""
            plan_obj = self.get_character_plan(character_name)
            plan_first_step = plan_obj.steps[0] if plan_obj.steps else ""

            system_prompt = CHARACTER_INTRODUCTION_SYSTEM_PROMPT_TEMPLATE.format(
                character_name=character_name,
                character_description=npc_description,
                fixed_traits="",
                appearance=npc_appearance,
                plan_first_step=plan_first_step,
                moral_guidelines=self.moral_guidelines
            )

            all_summaries = self.db.get_all_summaries(self.session_id, character_name)
            chat_history_summary = "\n\n".join(all_summaries) if all_summaries else ""

            setting_description = self.current_setting_description or ""
            session_loc = self.db.get_current_location(self.session_id) or ""
            if not session_loc and self.current_setting in self.settings:
                session_loc = self.settings[self.current_setting].get('start_location', '')

            latest_text = ""
            visible_history = self.db.get_visible_messages_for_character(self.session_id, character_name)
            if visible_history:
                last_msg = visible_history[-1]
                latest_text = f"{last_msg['sender']}: {last_msg['message']}"

            user_prompt = INTRODUCTION_TEMPLATE.format(
                name=character_name,
                character_name=character_name,
                appearance=npc_appearance,
                character_description=npc_description,
                fixed_traits="",
                setting=setting_description,
                location=session_loc,
                chat_history_summary=chat_history_summary,
                latest_dialogue=latest_text,
                current_appearance=npc_appearance,
                plan_first_step=plan_first_step
            )
            return system_prompt, user_prompt

    def get_combined_location(self) -> str:
        """
        Builds a combined location string for all session characters.
        Each active character's name + location + appearance is appended.
        """
        char_locs = self.db.get_all_character_locations(self.session_id)
        char_apps = self.db.get_all_character_appearances(self.session_id)
        msgs = self.db.get_messages(self.session_id)
        participants = set(m["sender"] for m in msgs if m["message_type"] in ["user", "character"])

        # If no messages or participants, fallback to the session's "current_location"
        if not participants:
            session_loc = self.db.get_current_location(self.session_id)
            if not session_loc and self.current_setting in self.settings:
                session_loc = self.settings[self.current_setting].get('start_location', '')
            if session_loc:
                return f"The setting is: {session_loc}"
            else:
                return "No characters present and no specific location known."

        parts = []
        for c_name in char_locs.keys():
            if c_name not in participants:
                continue
            c_loc = char_locs[c_name].strip()
            c_app = char_apps.get(c_name, "").strip()
            if not c_loc and not c_app:
                logger.warning(f"Character '{c_name}' has no known location or appearance.")
            elif c_loc and not c_app:
                parts.append(f"{c_name}'s location: {c_loc}")
            elif not c_loc and c_app:
                parts.append(f"{c_name} has appearance: {c_app}")
            else:
                parts.append(f"{c_name}'s location: {c_loc}, appearance: {c_app}")
        if not parts:
            session_loc = self.db.get_current_location(self.session_id)
            if not session_loc and self.current_setting in self.settings:
                session_loc = self.settings[self.current_setting].get('start_location', '')
            if session_loc:
                return f"The setting is: {session_loc}"
            else:
                return "No active character locations known."
        return " | ".join(parts)

    async def generate_character_message(self, character_name: str):
        """
<<<<<<< HEAD
        Generate a message for a character. 
        If 'character_name' is "NPC Manager", we handle the manager logic separately
        and do NOT call the manager again after it finishes its own turn (it decides itself).
        """
        if character_name == "NPC Manager":
            logger.info("Handling NPC Manager turn instead of normal character generation.")
            if self.npc_manager_active:
                # The manager logic is handled here (a single turn for NPCs).
                new_last_id = await self.npc_manager.check_npc_interactions(
                    current_setting_description=(self.current_setting_description or ""),
                    last_checked_msg_id=self.last_npc_check_msg_id
                )
                self.last_npc_check_msg_id = new_last_id
            return

        logger.info(f"Generating interaction for character: {character_name}")
=======
        Generate the next message for the given character (NPC or PC).
        1) If it's their first time, we do an introduction.
        2) Otherwise, build normal prompts and get the LLM output (action+dialogue).
        3) If both action and dialogue come back empty or None, we log it (and in a future iteration, 
           we could try regenerating).
        4) After the normal message, we handle forced location/appearance updates if none were triggered 
           by the user text. These updates should be in *addition* to the character’s normal message, 
           never replacing it.
        """

        logger.info(f"[generate_character_message] Generating message for '{character_name}'")

        # Always ensure we have/refresh the plan
>>>>>>> 7060bc98
        all_msgs = self.db.get_messages(self.session_id)
        triggered_message_id = all_msgs[-1]['id'] if all_msgs else None

        # First, update or generate the plan if needed.
        await self.update_character_plan(character_name, triggered_message_id)

<<<<<<< HEAD
        # Check if this character has already spoken before. If not, we do an introduction and stop.
        char_spoken_before = any(
            m for m in all_msgs
            if m["sender"] == character_name and m["message_type"] == "character"
        )

        if not char_spoken_before:
            # Generate a first-time introduction message.
            await self.generate_character_introduction_message(character_name)
            return

        # If we reach here, the character has spoken before => "normal" turn logic.
=======
        # Handle introduction if first time
        if not self.character_has_introduced(character_name):
            logger.debug(f"[generate_character_message] '{character_name}' has not introduced themselves yet.")
            await self.generate_character_introduction_message(character_name)
            return

        # Normal turn
>>>>>>> 7060bc98
        try:
            if self.llm_status_callback:
                await self.llm_status_callback(f"[LLM] Generating normal turn interaction for {character_name}.")

            # Build the normal system + user prompt for LLM.
            system_prompt, formatted_prompt = self.build_prompt_for_character(character_name)

            llm = OllamaClient('src/multipersona_chat_app/config/llm_config.yaml', output_model=Interaction)
            if self.llm_client:
                llm.set_user_selected_model(self.llm_client.user_selected_model)

<<<<<<< HEAD
            # Generate the raw Interaction from the LLM.
=======
            if self.llm_status_callback:
                await self.llm_status_callback(f"[LLM] Prompting LLM for {character_name}'s action/dialogue.")

>>>>>>> 7060bc98
            interaction = await asyncio.to_thread(
                llm.generate,
                prompt=formatted_prompt,
                system=system_prompt,
                use_cache=False
            )
            
            logger.debug(f"[generate_character_message] Raw LLM output for '{character_name}': {interaction}")

            if not interaction:
                logger.warning(f"[generate_character_message] No response from LLM for {character_name}.")
                if self.llm_status_callback:
                    await self.llm_status_callback(f"[LLM] No interaction generated for {character_name}.")
                return

            if not isinstance(interaction, Interaction):
                logger.error(f"[generate_character_message] Malformed LLM output (not Interaction) for '{character_name}': {interaction}")
                if self.llm_status_callback:
                    await self.llm_status_callback(f"[LLM] Invalid LLM output for {character_name}.")
                return

<<<<<<< HEAD
            # Clean up the raw text (remove possible markdown, brackets, etc.).
=======
            # Clean the fields
>>>>>>> 7060bc98
            interaction.action = utils.remove_markdown(interaction.action)
            interaction.dialogue = utils.remove_markdown(interaction.dialogue)
            interaction.emotion = utils.remove_markdown(interaction.emotion)
            interaction.thoughts = utils.remove_markdown(interaction.thoughts)

<<<<<<< HEAD
            # Check for repetition or placeholders, possibly re-generate if needed.
=======
            # Check for repetition or placeholders
>>>>>>> 7060bc98
            final_interaction = await self.check_and_regenerate_if_repetitive(
                character_name, system_prompt, formatted_prompt, interaction
            )
            if not final_interaction:
<<<<<<< HEAD
                logger.warning(f"Repetitive or invalid output could not be resolved for {character_name}.")
                final_interaction = interaction  # fallback to the original

=======
                logger.warning(f"[generate_character_message] All regeneration attempts failed for {character_name}. Using original output.")
                final_interaction = interaction

            # Ensure final fields are stripped/cleaned
>>>>>>> 7060bc98
            final_interaction.action = utils.remove_markdown(final_interaction.action)
            final_interaction.dialogue = utils.remove_markdown(final_interaction.dialogue)
            final_interaction.emotion = utils.remove_markdown(final_interaction.emotion)
            final_interaction.thoughts = utils.remove_markdown(final_interaction.thoughts)

<<<<<<< HEAD
            # Combine action & dialogue for a single message text.
=======
            # If everything came back as empty, log it (and in a next iteration you might re-try automatically)
            if (not final_interaction.action.strip()) and (not final_interaction.dialogue.strip()):
                logger.warning(
                    f"[generate_character_message] '{character_name}' returned empty action AND dialogue. "
                    "This may need a manual or automatic retry in a future iteration."
                )

            # Combine action + dialogue into one visible message
>>>>>>> 7060bc98
            if final_interaction.action.strip() and final_interaction.dialogue.strip():
                formatted_message = f"*{final_interaction.action}*\n{final_interaction.dialogue}"
            elif final_interaction.action.strip():
                formatted_message = f"*{final_interaction.action}*"
            elif final_interaction.dialogue.strip():
                formatted_message = final_interaction.dialogue
            else:
                formatted_message = "None"  # If truly empty, store "None" so we see it in logs/UI

            # Save the new message in the DB.
            msg_id = await self.add_message(
                character_name,
                formatted_message,
                visible=True,
                message_type="character",
                emotion=final_interaction.emotion,
                thoughts=final_interaction.thoughts
            )

<<<<<<< HEAD
            # Check if location or appearance should be updated.
=======
            logger.info(f"[generate_character_message] Stored message for '{character_name}': {formatted_message}")

>>>>>>> 7060bc98
            location_was_triggered = False
            appearance_was_triggered = False

            # If the LLM signaled location/appearance changes, do them
            if final_interaction.location_change_expected:
                logger.debug(f"{character_name} indicated location change. Evaluate next.")
                await self.evaluate_location_update(character_name)
                location_was_triggered = True

            if final_interaction.appearance_change_expected:
                logger.debug(f"{character_name} indicated appearance change. Evaluate next.")
                await self.evaluate_appearance_update(character_name)
                appearance_was_triggered = True

<<<<<<< HEAD
            # If neither location nor appearance was triggered, we might do forced updates after N turns, etc.
=======
            # If *none* were explicitly triggered, possibly do forced location/appearance after every N messages
>>>>>>> 7060bc98
            if not location_was_triggered and not appearance_was_triggered:
                self.msg_counter_since_forced_update[character_name] = \
                    self.msg_counter_since_forced_update.get(character_name, 0) + 1

                if self.msg_counter_since_forced_update[character_name] >= self.forced_update_interval:
                    logger.info(
                        f"[generate_character_message] Forced location & appearance update for '{character_name}' "
                        f"since {self.forced_update_interval} messages have passed without an update."
                    )
                    await self.evaluate_location_update(character_name)
                    await self.evaluate_appearance_update(character_name)
                    self.msg_counter_since_forced_update[character_name] = 0
            else:
                # Reset the forced counter if the LLM already triggered an update
                self.msg_counter_since_forced_update[character_name] = 0

            if self.llm_status_callback:
                await self.llm_status_callback(f"[LLM] Finished generating interaction for {character_name}.")

            # IMPORTANT: We have REMOVED the old block that immediately calls NPC Manager here!
            # We now rely on next_speaker() to say "NPC Manager" is next, thus the manager
            # gets its turn in a separate generate_character_message("NPC Manager") call.

        except Exception as e:
            logger.error(f"Error generating message for {character_name}: {e}", exc_info=True)
            if self.llm_status_callback:
                await self.llm_status_callback(
                    f"[LLM] An error occurred while generating an interaction for {character_name}."
                )

    async def generate_character_introduction_message(self, character_name: str):
        """
        Called once the first time we see this character speak in the session
        (PC or newly created NPC). Builds an introduction prompt and saves the result.
        """
        logger.info(f"Building introduction for character: {character_name}")
        system_prompt, user_prompt = self.build_introduction_prompts_for_character(character_name)

        introduction_llm_client = OllamaClient(
            'src/multipersona_chat_app/config/llm_config.yaml',
            output_model=CharacterIntroductionOutput
        )
        if self.llm_client:
            introduction_llm_client.set_user_selected_model(self.llm_client.user_selected_model)

        try:
            if self.llm_status_callback:
                await self.llm_status_callback(
                    f"[LLM] Generating an initial introduction for {character_name}, since it's their first time speaking."
                )

            introduction_response = await asyncio.to_thread(
                introduction_llm_client.generate,
                prompt=user_prompt,
                system=system_prompt
            )
            if isinstance(introduction_response, CharacterIntroductionOutput):
                intro_text = introduction_response.introduction_text.strip()
                app_seg = introduction_response.current_appearance

                msg_id = await self.add_message(
                    character_name,
                    intro_text,
                    visible=True,
                    message_type="character"
                )

                new_app_segments = AppearanceSegments(
                    hair=app_seg.hair,
                    clothing=app_seg.clothing,
                    accessories_and_held_items=app_seg.accessories_and_held_items,
                    posture_and_body_language=app_seg.posture_and_body_language,
                    facial_expression=app_seg.facial_expression,
                    other_relevant_details=app_seg.other_relevant_details
                )

                triggered_message_id = msg_id if msg_id else None
                self.db.update_character_appearance(
                    self.session_id,
                    character_name,
                    new_app_segments,
                    triggered_message_id
                )
                logger.info(f"Saved introduction message for {character_name}.")
                if self.llm_status_callback:
                    await self.llm_status_callback(
                        f"[LLM] Introduction completed for {character_name}."
                    )
                # Mark introduction as given after successful introduction message
                self._introduction_given[character_name] = True
            else:
                logger.warning(f"Invalid or empty introduction for {character_name}. {introduction_response}")
                if self.llm_status_callback:
                    await self.llm_status_callback(
                        f"[LLM] An invalid introduction was returned for {character_name}."
                    )

        except Exception as e:
            logger.error(f"Error generating introduction for {character_name}: {e}", exc_info=True)
            if self.llm_status_callback:
                await self.llm_status_callback(
                    f"[LLM] An error occurred while generating the introduction for {character_name}."
                )

    async def update_character_plan(self, character_name: str, triggered_message_id: Optional[int] = None):
        """
        Creates or updates the short-term plan for the character. We do it for both PCs and NPCs for consistency.
        """
        plan_client = OllamaClient(
            config_path='src/multipersona_chat_app/config/llm_config.yaml',
            output_model=CharacterPlan
        )
        if self.llm_client:
            plan_client.set_user_selected_model(self.llm_client.user_selected_model)

        existing_plan = self.get_character_plan(character_name)
        old_goal = existing_plan.goal
        old_steps = existing_plan.steps
        old_why = existing_plan.why_new_plan_goal

        my_appearance = self.db.get_character_appearance(self.session_id, character_name)
        others_appearance = self.db.get_characters_appearance_except_one(self.session_id, character_name)
        # Only show those who introduced themselves:
        others_appearance = {
            c: a for c, a in others_appearance.items() if self.character_has_introduced(c)
        }

        if character_name in self.characters:
            character_description = self.characters[character_name].character_description
        else:
            character_description = ""

        system_prompt = PLAN_UPDATE_SYSTEM_PROMPT.format(
            character_name=character_name,
            moral_guidelines=self.moral_guidelines
        )
        user_prompt = PLAN_UPDATE_USER_PROMPT.format(
            character_name=character_name,
            character_description=character_description,
            old_goal=old_goal,
            old_steps=old_steps,
            current_setting=self.current_setting or "(No current setting)",
            combined_location=self.get_combined_location(),
            my_appearance=my_appearance,
            others_appearance=others_appearance,
            latest_dialogue=self.get_latest_dialogue(character_name)
        )

        try:
            if self.llm_status_callback:
                await self.llm_status_callback(
                    f"[LLM] Generating (or updating) the plan for {character_name}."
                )

            plan_result = await asyncio.to_thread(
                plan_client.generate,
                prompt=user_prompt,
                system=system_prompt,
                use_cache=False
            )

            if not plan_result:
                logger.warning("Plan update returned no result. Keeping existing plan.")
                if self.llm_status_callback:
                    await self.llm_status_callback(
                        f"[LLM] No plan update was generated for {character_name}; retaining old plan."
                    )
                return

            try:
                if isinstance(plan_result, CharacterPlan):
                    new_plan: CharacterPlan = plan_result
                else:
                    new_plan = CharacterPlan.model_validate_json(plan_result)

                new_goal = new_plan.goal
                new_steps = new_plan.steps
                new_why = new_plan.why_new_plan_goal.strip()

                if (new_goal != old_goal) or (new_steps != old_steps) or (new_why != old_why):
                    change_explanation = self.build_plan_change_summary(old_goal, old_steps, new_goal, new_steps)
                    if new_why:
                        change_explanation += f" Additional reason: {new_why}"

                    self.db.save_character_plan_with_history(
                        self.session_id,
                        character_name,
                        new_goal,
                        new_steps,
                        new_why,
                        triggered_message_id,
                        change_explanation
                    )
                else:
                    self.db.save_character_plan_with_history(
                        self.session_id,
                        character_name,
                        new_goal,
                        new_steps,
                        new_why,
                        triggered_message_id,
                        "No change in plan"
                    )

                if self.llm_status_callback:
                    await self.llm_status_callback(
                        f"[LLM] Plan updated for {character_name} (Goal: {new_goal})."
                    )

            except Exception as e2:
                logger.error(
                    f"Failed to parse new plan for '{character_name}'. Keeping old plan. Error: {e2}"
                )
                if self.llm_status_callback:
                    await self.llm_status_callback(
                        f"[LLM] Error parsing new plan for {character_name}; old plan remains."
                    )

        except Exception as e:
            logger.error(f"Error generating plan for {character_name}: {e}", exc_info=True)
            if self.llm_status_callback:
                await self.llm_status_callback(
                    f"[LLM] An error occurred while generating/updating the plan for {character_name}."
                )

    def build_plan_change_summary(self, old_goal: str, old_steps: List[str], new_goal: str, new_steps: List[str]) -> str:
        changes = []
        if old_goal != new_goal:
            changes.append(f"Goal changed from '{old_goal}' to '{new_goal}'.")
        elif old_steps != new_steps:
            set_old = set(old_steps)
            set_new = set(new_steps)
            intersection = set_old.intersection(set_new)
            union = set_old.union(set_new)
            jaccard_similarity = len(intersection) / float(len(union)) if union else 1.0
            if jaccard_similarity < 0.5:
                changes.append(f"Plan steps have changed significantly to: {new_steps}.")
        return " ".join(changes)

    async def check_and_regenerate_if_repetitive(
        self,
        character_name: str,
        system_prompt: str,
        dynamic_prompt: str,
        interaction: Interaction
    ) -> Optional[Interaction]:
        """
        Checks the new output for placeholders or near-dup repetition. If it fails, we
        attempt up to max_similarity_retries times to regenerate a better output.
        """
        all_visible = self.db.get_visible_messages_for_character(self.session_id, character_name)
        same_speaker_lines = [m for m in all_visible if m["sender"] == character_name]
        recent_speaker_lines = same_speaker_lines[-5:] if len(same_speaker_lines) > 5 else same_speaker_lines

        embed_client = OllamaClient('src/multipersona_chat_app/config/llm_config.yaml')
        if self.llm_client:
            embed_client.set_user_selected_model(self.llm_client.user_selected_model)

        tries = 0
        max_tries = self.max_similarity_retries
        current_interaction = interaction

        while True:
            action_text = current_interaction.action
            dialogue_text = current_interaction.dialogue

            violation_detected = False
            violation_reasons = []

            # Minimal check for empty or placeholder text
            if (not re.search(r'[A-Za-z0-9]', action_text)) and (not re.search(r'[A-Za-z0-9]', dialogue_text)):
                violation_detected = True
                violation_reasons.append("No alphanumeric content in both action and dialogue.")

            if "<" in action_text or ">" in action_text or "<" in dialogue_text or ">" in dialogue_text:
                violation_detected = True
                violation_reasons.append("Angle-bracket placeholders detected in output.")

            if dialogue_text.strip() and dialogue_text.strip() in action_text:
                violation_detected = True
                violation_reasons.append("Dialogue text literally repeated in action field.")

            if self.llm_status_callback:
                await self.llm_status_callback(
                    f"[LLM] Computing embeddings for repetition check (attempt {tries + 1}) for {character_name}."
                )

            action_embedding = embed_client.get_embedding(action_text)
            dialogue_embedding = embed_client.get_embedding(dialogue_text)
            actiondialogue_embedding = embed_client.get_embedding(action_text + ' ' + dialogue_text)

            cos_sim_action_dialogue = embed_client.compute_cosine_similarity(action_embedding, dialogue_embedding)
            jac_sim_action_dialogue = embed_client.compute_jaccard_similarity(action_text, dialogue_text)

            if (cos_sim_action_dialogue >= self.similarity_threshold or
                jac_sim_action_dialogue >= self.similarity_threshold):
                violation_detected = True
                violation_reasons.append("Action and dialogue are too similar to each other.")

            if not violation_detected:
                # Compare with recent lines from the same speaker
                for line_obj in recent_speaker_lines:
                    old_msg = line_obj["message"]
                    old_embedding = embed_client.get_embedding(old_msg)

                    cos_sim_action = embed_client.compute_cosine_similarity(action_embedding, old_embedding)
                    cos_sim_dialogue = embed_client.compute_cosine_similarity(dialogue_embedding, old_embedding)
                    cos_sim_both = embed_client.compute_cosine_similarity(actiondialogue_embedding, old_embedding)

                    jac_sim_action = embed_client.compute_jaccard_similarity(action_text, old_msg)
                    jac_sim_dialogue = embed_client.compute_jaccard_similarity(dialogue_text, old_msg)
                    jac_sim_both = embed_client.compute_jaccard_similarity(action_text + ' ' + dialogue_text, old_msg)

                    if (cos_sim_action >= self.similarity_threshold or jac_sim_action >= self.similarity_threshold or
                        cos_sim_dialogue >= self.similarity_threshold or jac_sim_dialogue >= self.similarity_threshold or
                        cos_sim_both >= self.similarity_threshold or jac_sim_both >= self.similarity_threshold):
                        violation_detected = True
                        violation_reasons.append("Output is too similar to a recent line from the same speaker.")
                        break

            if not violation_detected:
                logger.debug("Repetition checks passed; output is acceptable.")
                return current_interaction

            tries += 1
            if tries > max_tries:
                logger.warning("Exceeded maximum regeneration attempts due to repetition/placeholder issues.")
                return None

            appended_warning = "\n\n".join(violation_reasons)
            appended_warning = (
                "\nIMPORTANT:\n"
                + appended_warning
                + "\nPlease regenerate without these issues. No angle brackets. Avoid duplication.\n"
            )

            logger.info(f"Violations for {character_name}: {violation_reasons} => Attempting regeneration #{tries}.")

            if self.llm_status_callback:
                await self.llm_status_callback(
                    f"[LLM] Attempting regeneration {tries} for {character_name} due to repetition/placeholder issues."
                )

            regen_client = OllamaClient(
                'src/multipersona_chat_app/config/llm_config.yaml',
                output_model=Interaction
            )
            if self.llm_client:
                regen_client.set_user_selected_model(self.llm_client.user_selected_model)

            revised_prompt = dynamic_prompt + appended_warning
            new_interaction = await asyncio.to_thread(
                regen_client.generate,
                prompt=revised_prompt,
                system=system_prompt,
                use_cache=False
            )

            if not new_interaction or not isinstance(new_interaction, Interaction):
                logger.warning("No valid regeneration output. Stopping.")
                return None

            current_interaction = new_interaction

    def character_has_introduced(self, candidate_char_name: str) -> bool:
        """
        We say a character 'introduced themselves' if they've spoken at least once with message_type='character'.
        """
        return self._introduction_given.get(candidate_char_name, False)

    async def evaluate_location_update(self, character_name: str, visited: Optional[Set[str]] = None):
        if visited is None:
            visited = set()
        if character_name in visited:
            return
        visited.add(character_name)

        try:
            if self.llm_status_callback:
                await self.llm_status_callback(
                    f"[LLM] Evaluating location update for {character_name}."
                )

            location_llm = OllamaClient(
                'src/multipersona_chat_app/config/llm_config.yaml',
                output_model=LocationUpdate
            )
            if self.llm_client:
                location_llm.set_user_selected_model(self.llm_client.user_selected_model)

            system_prompt = LOCATION_UPDATE_SYSTEM_PROMPT.format(
                character_name=character_name,
                moral_guidelines=self.moral_guidelines
            )
            dynamic_context = self.build_location_update_context(character_name)

            if self.llm_status_callback:
                await self.llm_status_callback(
                    f"[LLM] Prompting location update LLM for {character_name}."
                )

            update_response = await asyncio.to_thread(
                location_llm.generate,
                prompt=dynamic_context,
                system=system_prompt,
                use_cache=False
            )

            if not update_response or not isinstance(update_response, LocationUpdate):
                logger.info(f"No location update or invalid data for '{character_name}'.")
                return

            new_loc = (update_response.location or "").strip()
            transition_action = utils.remove_markdown((update_response.transition_action or "").strip())
            current_location = self.db.get_character_location(self.session_id, character_name) or ""

            if new_loc == current_location:
                new_loc = ""
                transition_action = ""

            if transition_action:
                await self.add_message(
                    character_name,
                    f"*{transition_action}*",
                    visible=True,
                    message_type="character"
                )

            if new_loc:
                messages = self.db.get_messages(self.session_id)
                last_msg = messages[-1] if messages else None
                triggered_id = last_msg['id'] if last_msg else None
                updated = self.db.update_character_location(self.session_id, character_name, new_loc, triggered_id)
                if updated:
                    logger.info(f"Location updated for {character_name} to '{new_loc}'. Rationale: {update_response.rationale}")
            else:
                logger.info(f"No location change for {character_name}. Rationale: {update_response.rationale}")

            for other_char in update_response.other_characters:
                if not other_char:
                    continue
                if other_char not in self.db.get_session_characters(self.session_id):
                    logger.info(f"Ignoring 'other_characters' entry: {other_char} not in session.")
                    continue
                if other_char not in visited:
                    await self.evaluate_location_update(other_char, visited=visited)

            if self.llm_status_callback:
                await self.llm_status_callback(
                    f"[LLM] Done checking location update for {character_name}."
                )

        except Exception as e:
            logger.error(f"Error in evaluate_location_update for {character_name}: {e}", exc_info=True)
            if self.llm_status_callback:
                await self.llm_status_callback(
                    f"[LLM] Error while evaluating location update for {character_name}."
                )

    def build_location_update_context(self, character_name: str) -> str:
        visible_history = self.db.get_visible_messages_for_character(self.session_id, character_name)
        relevant_lines = []
        for m in visible_history[-5:]:
            if m["sender"] in self.db.get_session_characters(self.session_id):
                relevant_lines.append(f"{m['sender']}: Message={m['message']}")
            else:
                relevant_lines.append(f"{m['sender']}: {m['message']}")

        location_so_far = self.db.get_character_location(self.session_id, character_name) or "(Unknown)"
        plan = self.get_character_plan(character_name)
        plan_text = f"Goal: {plan.goal}\nSteps: {plan.steps}\nWhy: {plan.why_new_plan_goal}"

        return LOCATION_UPDATE_CONTEXT_TEMPLATE.format(
            character_name=character_name,
            location_so_far=location_so_far,
            plan_text=plan_text,
            relevant_lines=json.dumps(relevant_lines, ensure_ascii=False, indent=2)
        )

    async def evaluate_appearance_update(self, character_name: str, visited: Optional[Set[str]] = None):
        if visited is None:
            visited = set()
        if character_name in visited:
            return
        visited.add(character_name)

        try:
            if self.llm_status_callback:
                await self.llm_status_callback(
                    f"[LLM] Evaluating appearance update for {character_name}."
                )

            appearance_llm = OllamaClient(
                'src/multipersona_chat_app/config/llm_config.yaml',
                output_model=AppearanceUpdate
            )
            if self.llm_client:
                appearance_llm.set_user_selected_model(self.llm_client.user_selected_model)

            system_prompt = APPEARANCE_UPDATE_SYSTEM_PROMPT.format(
                character_name=character_name,
                moral_guidelines=self.moral_guidelines
            )
            dynamic_context = self.build_appearance_update_context(character_name)

            if self.llm_status_callback:
                await self.llm_status_callback(
                    f"[LLM] Prompting appearance update LLM for {character_name}."
                )

            update_response = await asyncio.to_thread(
                appearance_llm.generate,
                prompt=dynamic_context,
                system=system_prompt,
                use_cache=False
            )

            if not update_response or not isinstance(update_response, AppearanceUpdate):
                logger.info(f"No appearance update or invalid data for '{character_name}'.")
                return

            new_segments = update_response.new_appearance
            transition_action = utils.remove_markdown((update_response.transition_action or "").strip())
            old_segments = self.db.get_current_appearance_segments(self.session_id, character_name)
            if old_segments is None:
                old_segments = {}

            hair_str = (new_segments.hair or "").strip()
            old_hair_str = (old_segments.get('hair') or "").strip()
            if hair_str == old_hair_str:
                new_segments.hair = ""

            clothing_str = (new_segments.clothing or "").strip()
            old_clothing_str = (old_segments.get('clothing') or "").strip()
            if clothing_str == old_clothing_str:
                new_segments.clothing = ""

            accessories_str = (new_segments.accessories_and_held_items or "").strip()
            old_accessories_str = (old_segments.get('accessories_and_held_items') or "").strip()
            if accessories_str == old_accessories_str:
                new_segments.accessories_and_held_items = ""

            posture_str = (new_segments.posture_and_body_language or "").strip()
            old_posture_str = (old_segments.get('posture_and_body_language') or "").strip()
            if posture_str == old_posture_str:
                new_segments.posture_and_body_language = ""

            facial_str = (new_segments.facial_expression or "").strip()
            old_facial_str = (old_segments.get('facial_expression') or "").strip()
            if facial_str == old_facial_str:
                new_segments.facial_expression = ""

            other_str = (new_segments.other_relevant_details or "").strip()
            old_other_str = (old_segments.get('other_relevant_details') or "").strip()
            if other_str == old_other_str:
                new_segments.other_relevant_details = ""

            something_changed = any([
                new_segments.hair,
                new_segments.clothing,
                new_segments.accessories_and_held_items,
                new_segments.posture_and_body_language,
                new_segments.facial_expression,
                new_segments.other_relevant_details
            ])

            if transition_action:
                await self.add_message(
                    character_name,
                    f"*{transition_action}*",
                    visible=True,
                    message_type="character"
                )

            if something_changed:
                messages = self.db.get_messages(self.session_id)
                last_msg = messages[-1] if messages else None
                triggered_id = last_msg['id'] if last_msg else None
                updated = self.db.update_character_appearance(self.session_id, character_name, new_segments, triggered_id)
                if updated:
                    logger.info(
                        f"Appearance updated for {character_name}. Rationale: {update_response.rationale} | "
                        f"Segments: {new_segments.dict()}"
                    )
            else:
                logger.info(f"No appearance change for {character_name}. Rationale: {update_response.rationale}")

            for other_char in update_response.other_characters:
                if not other_char:
                    continue
                if other_char not in self.db.get_session_characters(self.session_id):
                    logger.info(f"Ignoring 'other_characters' entry: {other_char} not in session.")
                    continue
                if other_char not in visited:
                    await self.evaluate_appearance_update(other_char, visited=visited)

            if self.llm_status_callback:
                await self.llm_status_callback(
                    f"[LLM] Done checking appearance update for {character_name}."
                )

        except Exception as e:
            logger.error(f"Error in evaluate_appearance_update for {character_name}: {e}", exc_info=True)
            if self.llm_status_callback:
                await self.llm_status_callback(
                    f"[LLM] Error evaluating appearance update for {character_name}."
                )

    def build_appearance_update_context(self, character_name: str) -> str:
        visible_history = self.db.get_visible_messages_for_character(self.session_id, character_name)
        current_location = self.db.get_character_location(self.session_id, character_name) or "(Unknown)"
        relevant_lines = [f"{m['sender']}: {m['message']}" for m in visible_history[-7:]]
        old_appearance = self.db.get_character_appearance(self.session_id, character_name)
        plan = self.get_character_plan(character_name)
        next_steps = plan.steps[:1] if plan.steps else ["No immediate next steps."]
        plan_text = f"Next Steps: {next_steps}"

        return APPEARANCE_UPDATE_CONTEXT_TEMPLATE.format(
            character_name=character_name,
            current_location=current_location,
            old_appearance=old_appearance,
            plan_text=plan_text,
            relevant_lines=json.dumps(relevant_lines, ensure_ascii=False, indent=2)
        )

    async def update_all_characters_location_and_appearance_from_scratch(self):
        """
        If the user chooses to re-derive location & appearance for all session characters
        ignoring old data, we use the from-scratch prompts for each character.
        """
        session_chars = self.db.get_session_characters(self.session_id)
        for c_name in session_chars:
            if self.llm_status_callback:
                await self.llm_status_callback(
                    f"[LLM] Updating location & appearance from scratch for {c_name}."
                )

            if c_name in self.characters:
                char_obj = self.characters[c_name]
                character_description = char_obj.character_description
                fixed_traits = char_obj.fixed_traits
            else:
                character_description = ""
                fixed_traits = ""

            setting_name = self.current_setting or ""
            setting_data = self.settings.get(setting_name, {})
            setting_description = setting_data.get('description', "")
            start_location = setting_data.get('start_location', "")

            visible_msgs = self.db.get_visible_messages_for_character(self.session_id, c_name)
            visible_msgs.sort(key=lambda x: x['id'])
            lines_for_history = []
            for m in visible_msgs:
                sender = m["sender"]
                content = m["message"]
                if sender in self.db.get_session_characters(self.session_id):
                    lines_for_history.append(f"{sender}: Message={content}")
                else:
                    lines_for_history.append(f"{sender}: {content}")
            message_history = "\n".join(lines_for_history)

            all_summaries = self.db.get_all_summaries(self.session_id, c_name)
            summaries_text = "\n".join(all_summaries) if all_summaries else ""

<<<<<<< HEAD
=======
            # LOCATION from scratch
>>>>>>> 7060bc98
            location_llm = OllamaClient(
                'src/multipersona_chat_app/config/llm_config.yaml',
                output_model=LocationFromScratch
            )
            if self.llm_client:
                location_llm.set_user_selected_model(self.llm_client.user_selected_model)

            location_system = LOCATION_FROM_SCRATCH_SYSTEM_PROMPT.format(
                setting_name=setting_name,
                setting_description=setting_description,
                start_location=start_location,
                character_name=c_name,
                character_description=character_description,
                fixed_traits=fixed_traits,
                message_history=message_history,
                summaries=summaries_text
            )
            location_user = LOCATION_FROM_SCRATCH_USER_PROMPT.format(character_name=c_name)

            if self.llm_status_callback:
                await self.llm_status_callback(
                    f"[LLM] Prompting from-scratch location derivation for {c_name}."
                )

            new_location_result = await asyncio.to_thread(
                location_llm.generate,
                prompt=location_user,
                system=location_system,
                use_cache=False
            )
            final_location = ""
            if new_location_result and isinstance(new_location_result, LocationFromScratch):
                final_location = new_location_result.location.strip()
            else:
                logger.warning(f"Failed to get structured location for {c_name}.")

            if final_location:
                messages = self.db.get_messages(self.session_id)
                last_msg = messages[-1] if messages else None
                triggered_id = last_msg['id'] if last_msg else None
                updated = self.db.update_character_location(self.session_id, c_name, final_location, triggered_id)
                if updated:
                    logger.info(f"[FromScratch] Location for {c_name} => '{final_location}'")

            # APPEARANCE from scratch
            appearance_llm = OllamaClient(
                'src/multipersona_chat_app/config/llm_config.yaml',
                output_model=AppearanceFromScratch
            )
            if self.llm_client:
                appearance_llm.set_user_selected_model(self.llm_client.user_selected_model)

            appearance_system = APPEARANCE_FROM_SCRATCH_SYSTEM_PROMPT.format(
                character_name=c_name,
                character_description=character_description,
                fixed_traits=fixed_traits,
                setting_description=setting_description,
                message_history=message_history,
                summaries=summaries_text
            )
            appearance_user = APPEARANCE_FROM_SCRATCH_USER_PROMPT.format(character_name=c_name)

            if self.llm_status_callback:
                await self.llm_status_callback(
                    f"[LLM] Prompting from-scratch appearance derivation for {c_name}."
                )

            new_appearance_result = await asyncio.to_thread(
                appearance_llm.generate,
                prompt=appearance_user,
                system=appearance_system,
                use_cache=False
            )
            if new_appearance_result and isinstance(new_appearance_result, AppearanceFromScratch):
                new_segments = AppearanceSegments(
                    hair=new_appearance_result.hair.strip(),
                    clothing=new_appearance_result.clothing.strip(),
                    accessories_and_held_items=new_appearance_result.accessories_and_held_items.strip(),
                    posture_and_body_language=new_appearance_result.posture_and_body_language.strip(),
                    facial_expression=new_appearance_result.facial_expression.strip(),
                    other_relevant_details=new_appearance_result.other_relevant_details.strip()
                )

                messages = self.db.get_messages(self.session_id)
                last_msg = messages[-1] if messages else None
                triggered_id = last_msg['id'] if last_msg else None
                updated = self.db.update_character_appearance(self.session_id, c_name, new_segments, triggered_id)
                if updated:
                    logger.info(f"[FromScratch] Appearance for {c_name} => {new_segments.model_dump()}")
            else:
                logger.warning(f"Failed to get structured appearance for {c_name}.")

            if self.llm_status_callback:
                await self.llm_status_callback(
                    f"[LLM] Done updating location & appearance from scratch for {c_name}."
                )

    def get_session_name(self) -> str:
        sessions = self.db.get_all_sessions()
        for session in sessions:
            if session['session_id'] == self.session_id:
                return session['name']
        return "Unnamed Session"

    def get_introduction_template(self) -> str:
        return INTRODUCTION_TEMPLATE<|MERGE_RESOLUTION|>--- conflicted
+++ resolved
@@ -118,14 +118,7 @@
 
         self.llm_client = llm_client
 
-<<<<<<< HEAD
-        self.npc_manager_active = True
-        self.last_npc_check_msg_id = 0
-
-        npc_config_path = os.path.join("src", "multipersona_chat_app", "config", "npc_manager_config.yaml")
-=======
         # Create an NPC manager to handle new NPC creation & location-based "should speak" checks
->>>>>>> 7060bc98
         self.npc_manager = NPCManager(
             session_id=self.session_id,
             db=self.db,
@@ -318,101 +311,6 @@
 
     def get_participants_in_turn_order(self) -> List[str]:
         """
-<<<<<<< HEAD
-        Returns the list of participants in the round-robin order:
-        all user-added characters + "NPC Manager" as the last one.
-        """
-        return self.get_character_names() + ["NPC Manager"]
-
-    
-    def get_upcoming_speaker(self) -> Optional[str]:
-        """
-        Return who *would* speak next, WITHOUT incrementing any internal turn state.
-        Safe to call repeatedly (e.g. for a label display) without skipping anyone.
-        """
-        npc_name = "NPC Manager"
-        normal_participants = list(self.characters.keys())
-
-        # If no characters, default to NPC Manager
-        if not normal_participants:
-            return npc_name
-
-        # If needed, initialize tracking attributes
-        if not hasattr(self, 'phase'):
-            self.phase = "intro"
-        if not hasattr(self, 'current_index'):
-            self.current_index = 0
-        if not hasattr(self, 'last_was_npc'):
-            self.last_was_npc = False
-
-        # PHASE 1: INTRODUCTIONS
-        if self.phase == "intro":
-            # If still introducing
-            if self.current_index < len(normal_participants):
-                return normal_participants[self.current_index]
-            # Else intro phase is done, so it should move to roundrobin
-            # But we won't forcibly fix it here, since we're not advancing.
-
-            return normal_participants[-1]  # fallback (should not often hit)
-
-        # PHASE 2: ROUND ROBIN
-        if self.phase == "roundrobin":
-            if self.last_was_npc:
-                # Next is a normal character
-                return normal_participants[self.current_index]
-            else:
-                # Next is the NPC Manager
-                return npc_name
-
-        # If we ever reach an unexpected state, default to NPC Manager
-        return npc_name
-
-
-    def proceed_turn(self) -> Optional[str]:
-        """
-        Advance the conversation turn and RETURN the speaker who now gets to speak.
-        This updates internal counters so the next call yields the next turn in sequence.
-        """
-        # We can reuse the logic in get_upcoming_speaker to figure out who is *about* to speak.
-        speaker = self.get_upcoming_speaker()
-
-        npc_name = "NPC Manager"
-        normal_participants = list(self.characters.keys())
-
-        # If no characters, just return the NPC Manager
-        if not normal_participants:
-            return npc_name
-
-        # --- Now "advance" state since we truly want to proceed. ---
-        if not hasattr(self, 'phase'):
-            self.phase = "intro"
-        if not hasattr(self, 'current_index'):
-            self.current_index = 0
-        if not hasattr(self, 'last_was_npc'):
-            self.last_was_npc = False
-
-        if self.phase == "intro":
-            if self.current_index < len(normal_participants):
-                # We just used a normal character's introduction
-                self.current_index += 1
-                # If that was the last introduction, switch to round-robin
-                if self.current_index == len(normal_participants):
-                    self.phase = "roundrobin"
-                    self.current_index = 0
-                    # Changed this to True so the next turn is the first character, not the NPC Manager
-                    self.last_was_npc = True
-
-        elif self.phase == "roundrobin":
-            if self.last_was_npc:
-                # We are about to speak as a normal character, so move index forward
-                self.current_index = (self.current_index + 1) % len(normal_participants)
-                self.last_was_npc = False
-            else:
-                # We are about to speak as the NPC Manager
-                self.last_was_npc = True
-
-        return speaker
-=======
         Returns *all* session characters (both PCs and NPCs) but sorted by their
         introduction sequence, ensuring newly joined characters (NPCs included)
         appear after earlier ones in turn order.
@@ -543,7 +441,6 @@
 
 
         return chosen_speaker
->>>>>>> 7060bc98
 
     def get_visible_history_for_character(self, character_name: str) -> List[Dict]:
         return self.db.get_visible_messages_for_character(self.session_id, character_name)
@@ -931,24 +828,6 @@
 
     async def generate_character_message(self, character_name: str):
         """
-<<<<<<< HEAD
-        Generate a message for a character. 
-        If 'character_name' is "NPC Manager", we handle the manager logic separately
-        and do NOT call the manager again after it finishes its own turn (it decides itself).
-        """
-        if character_name == "NPC Manager":
-            logger.info("Handling NPC Manager turn instead of normal character generation.")
-            if self.npc_manager_active:
-                # The manager logic is handled here (a single turn for NPCs).
-                new_last_id = await self.npc_manager.check_npc_interactions(
-                    current_setting_description=(self.current_setting_description or ""),
-                    last_checked_msg_id=self.last_npc_check_msg_id
-                )
-                self.last_npc_check_msg_id = new_last_id
-            return
-
-        logger.info(f"Generating interaction for character: {character_name}")
-=======
         Generate the next message for the given character (NPC or PC).
         1) If it's their first time, we do an introduction.
         2) Otherwise, build normal prompts and get the LLM output (action+dialogue).
@@ -962,27 +841,12 @@
         logger.info(f"[generate_character_message] Generating message for '{character_name}'")
 
         # Always ensure we have/refresh the plan
->>>>>>> 7060bc98
         all_msgs = self.db.get_messages(self.session_id)
         triggered_message_id = all_msgs[-1]['id'] if all_msgs else None
 
         # First, update or generate the plan if needed.
         await self.update_character_plan(character_name, triggered_message_id)
 
-<<<<<<< HEAD
-        # Check if this character has already spoken before. If not, we do an introduction and stop.
-        char_spoken_before = any(
-            m for m in all_msgs
-            if m["sender"] == character_name and m["message_type"] == "character"
-        )
-
-        if not char_spoken_before:
-            # Generate a first-time introduction message.
-            await self.generate_character_introduction_message(character_name)
-            return
-
-        # If we reach here, the character has spoken before => "normal" turn logic.
-=======
         # Handle introduction if first time
         if not self.character_has_introduced(character_name):
             logger.debug(f"[generate_character_message] '{character_name}' has not introduced themselves yet.")
@@ -990,7 +854,6 @@
             return
 
         # Normal turn
->>>>>>> 7060bc98
         try:
             if self.llm_status_callback:
                 await self.llm_status_callback(f"[LLM] Generating normal turn interaction for {character_name}.")
@@ -1002,13 +865,9 @@
             if self.llm_client:
                 llm.set_user_selected_model(self.llm_client.user_selected_model)
 
-<<<<<<< HEAD
-            # Generate the raw Interaction from the LLM.
-=======
             if self.llm_status_callback:
                 await self.llm_status_callback(f"[LLM] Prompting LLM for {character_name}'s action/dialogue.")
 
->>>>>>> 7060bc98
             interaction = await asyncio.to_thread(
                 llm.generate,
                 prompt=formatted_prompt,
@@ -1030,43 +889,26 @@
                     await self.llm_status_callback(f"[LLM] Invalid LLM output for {character_name}.")
                 return
 
-<<<<<<< HEAD
-            # Clean up the raw text (remove possible markdown, brackets, etc.).
-=======
             # Clean the fields
->>>>>>> 7060bc98
             interaction.action = utils.remove_markdown(interaction.action)
             interaction.dialogue = utils.remove_markdown(interaction.dialogue)
             interaction.emotion = utils.remove_markdown(interaction.emotion)
             interaction.thoughts = utils.remove_markdown(interaction.thoughts)
 
-<<<<<<< HEAD
-            # Check for repetition or placeholders, possibly re-generate if needed.
-=======
             # Check for repetition or placeholders
->>>>>>> 7060bc98
             final_interaction = await self.check_and_regenerate_if_repetitive(
                 character_name, system_prompt, formatted_prompt, interaction
             )
             if not final_interaction:
-<<<<<<< HEAD
-                logger.warning(f"Repetitive or invalid output could not be resolved for {character_name}.")
-                final_interaction = interaction  # fallback to the original
-
-=======
                 logger.warning(f"[generate_character_message] All regeneration attempts failed for {character_name}. Using original output.")
                 final_interaction = interaction
 
             # Ensure final fields are stripped/cleaned
->>>>>>> 7060bc98
             final_interaction.action = utils.remove_markdown(final_interaction.action)
             final_interaction.dialogue = utils.remove_markdown(final_interaction.dialogue)
             final_interaction.emotion = utils.remove_markdown(final_interaction.emotion)
             final_interaction.thoughts = utils.remove_markdown(final_interaction.thoughts)
 
-<<<<<<< HEAD
-            # Combine action & dialogue for a single message text.
-=======
             # If everything came back as empty, log it (and in a next iteration you might re-try automatically)
             if (not final_interaction.action.strip()) and (not final_interaction.dialogue.strip()):
                 logger.warning(
@@ -1075,7 +917,6 @@
                 )
 
             # Combine action + dialogue into one visible message
->>>>>>> 7060bc98
             if final_interaction.action.strip() and final_interaction.dialogue.strip():
                 formatted_message = f"*{final_interaction.action}*\n{final_interaction.dialogue}"
             elif final_interaction.action.strip():
@@ -1095,12 +936,8 @@
                 thoughts=final_interaction.thoughts
             )
 
-<<<<<<< HEAD
-            # Check if location or appearance should be updated.
-=======
             logger.info(f"[generate_character_message] Stored message for '{character_name}': {formatted_message}")
 
->>>>>>> 7060bc98
             location_was_triggered = False
             appearance_was_triggered = False
 
@@ -1115,11 +952,7 @@
                 await self.evaluate_appearance_update(character_name)
                 appearance_was_triggered = True
 
-<<<<<<< HEAD
-            # If neither location nor appearance was triggered, we might do forced updates after N turns, etc.
-=======
             # If *none* were explicitly triggered, possibly do forced location/appearance after every N messages
->>>>>>> 7060bc98
             if not location_was_triggered and not appearance_was_triggered:
                 self.msg_counter_since_forced_update[character_name] = \
                     self.msg_counter_since_forced_update.get(character_name, 0) + 1
@@ -1785,10 +1618,7 @@
             all_summaries = self.db.get_all_summaries(self.session_id, c_name)
             summaries_text = "\n".join(all_summaries) if all_summaries else ""
 
-<<<<<<< HEAD
-=======
             # LOCATION from scratch
->>>>>>> 7060bc98
             location_llm = OllamaClient(
                 'src/multipersona_chat_app/config/llm_config.yaml',
                 output_model=LocationFromScratch
