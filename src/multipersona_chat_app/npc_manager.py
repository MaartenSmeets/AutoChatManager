--- conflicted
+++ resolved
@@ -5,11 +5,6 @@
 import json
 from typing import List, Optional
 from pydantic import BaseModel
-<<<<<<< HEAD
-import yaml
-import re
-=======
->>>>>>> 7060bc98
 
 from db.db_manager import DBManager
 import utils
@@ -32,25 +27,6 @@
     npc_appearance: str
     npc_location: str
 
-<<<<<<< HEAD
-
-class NPCInteractionOutput(BaseModel):
-    dialogue: str
-    action: str
-    emotion: str
-    thoughts: str
-    location_change_expected: bool
-    appearance_change_expected: bool
-
-
-class NPCMemorySummary(BaseModel):
-    id: int
-    summary: str
-    covered_up_to_message_id: int
-
-
-=======
->>>>>>> 7060bc98
 class SameLocationCheck(BaseModel):
     same_location: bool
 
@@ -65,272 +41,9 @@
         self.session_id = session_id
         self.db = db
         self.llm_client = llm_client
-<<<<<<< HEAD
-        self.config = self.load_config(config_path)
-
-        self.summarization_threshold = self.config.get('summarization_threshold', 10)
-        self.recent_dialogue_lines = self.config.get('recent_dialogue_lines', 3)
-        self.summary_of_summaries_count = self.config.get('summary_of_summaries_count', 3)
-        self.npc_similarity_threshold = self.config.get('npc_similarity_threshold', 0.8)
-        self.max_similarity_retries = self.config.get('max_similarity_retries', 2)
-
-        self.llm_status_callback = None
-
-    def load_config(self, path: str) -> dict:
-        try:
-            with open(path, 'r') as file:
-                return yaml.safe_load(file)
-        except Exception as e:
-            logger.error(f"Error loading NPC manager config: {e}")
-            return {}
-
-    def set_llm_status_callback(self, callback):
-        self.llm_status_callback = callback
-
-    async def is_same_location_llm(self, loc1: str, loc2: str, setting_desc: str) -> bool:
-        system_prompt = (
-            "You are an assistant checking if two location descriptions could refer to the same or nearly the same place,\n"
-            "given a certain setting context. If they are possibly describing the same or adjacent area, respond true.\n"
-            "Respond in valid JSON only, with a single key 'same_location' set to true or false.\n"
-            "No extra text.\n"
-            f"Setting context: {setting_desc}\n"
-        )
-        user_prompt = (
-            f"Location A:\n{loc1}\n\n"
-            f"Location B:\n{loc2}\n\n"
-            "Do they describe essentially the same or nearly the same place in that setting?\n"
-            "Return JSON like {\"same_location\": true} or {\"same_location\": false}."
-        )
-
-        checker_client = OllamaClient(
-            'src/multipersona_chat_app/config/llm_config.yaml',
-            output_model=SameLocationCheck
-        )
-        if self.llm_client.user_selected_model:
-            checker_client.set_user_selected_model(self.llm_client.user_selected_model)
-
-        if self.llm_status_callback:
-            await self.llm_status_callback(
-                "Comparing two location descriptions via LLM to see if they match or overlap."
-            )
-
-        response_text = await asyncio.to_thread(
-            checker_client.generate,
-            prompt=user_prompt,
-            system=system_prompt,
-            use_cache=False
-        )
-        if not response_text or not isinstance(response_text, SameLocationCheck):
-            return False
-
-        if self.llm_status_callback:
-            await self.llm_status_callback("Done comparing those locations.")
-
-        return response_text.same_location
-=======
->>>>>>> 7060bc98
 
     async def maybe_create_npc(
         self,
-<<<<<<< HEAD
-        current_setting_description: str,
-        last_checked_msg_id: int
-    ) -> int:
-        """
-        A simplified approach that ALWAYS tries:
-        1) Gather recent lines
-        2) Possibly create a new NPC
-        3) Let existing NPCs reply
-        4) If no NPC spoke, post a small "no action needed" line
-        
-        This way, the NPC Manager consistently does its part on *every* turn,
-        even if there wasn't a new user or character message recently.
-        """
-        logger.info("Starting check_npc_interactions.")
-
-        all_msgs = self.db.get_messages(self.session_id)
-        relevant_lines = await self.get_relevant_recent_lines(None, self.recent_dialogue_lines)
-        logger.debug(f"Retrieved {len(relevant_lines)} relevant recent lines for context.")
-
-        old_msg_count = len(all_msgs)
-        logger.debug(f"Old message count: {old_msg_count}")
-
-        newly_created_npc = await self.handle_npc_creation_if_needed(relevant_lines, current_setting_description)
-        if newly_created_npc:
-            logger.info(f"New NPC created: {newly_created_npc}")
-
-        all_current_npcs = self.db.get_all_npcs_in_session(self.session_id)
-        logger.info(f"Processing replies from {len(all_current_npcs)} NPCs.")
-        for npc_name in all_current_npcs:
-            if npc_name == newly_created_npc:
-                continue
-            logger.info(f"Processing reply for NPC: {npc_name}")
-            await self.process_npc_reply(npc_name, current_setting_description)
-
-        new_count = len(self.db.get_messages(self.session_id))
-        logger.debug(f"New message count after NPC replies: {new_count}")
-
-        if new_count == old_msg_count:
-            manager_name = "NPC Manager"
-            no_action_text = (
-                "*The NPC Manager quietly observes.*\n"
-                "*(No new NPC actions are needed right now.)*"
-            )
-            msg_id = self.db.save_message(
-                session_id=self.session_id,
-                sender=manager_name,
-                message=no_action_text,
-                visible=0,
-                message_type="character",
-                emotion=None,
-                thoughts=None
-            )
-            logger.info("No new NPC actions; posted no-action message.")
-            self.db.add_message_visibility_for_session_characters(self.session_id, msg_id)
-
-        if all_msgs:
-            last_checked_msg_id = all_msgs[-1]['id']
-            logger.debug(f"Updated last_checked_msg_id to {last_checked_msg_id}")
-
-        await self.maybe_summarize_npc_memory()
-        logger.debug("Completed check_npc_interactions.")
-        return last_checked_msg_id
-        
-    async def _generate_npc_interaction_with_retry(
-        self,
-        llm_client: OllamaClient,
-        system_prompt: str,
-        user_prompt: str,
-        npc_name: str,
-        npc_purpose: str
-    ) -> Optional[NPCInteractionOutput]:
-        """
-        Helper method to generate an NPCInteractionOutput for an NPC, then check if
-        the output is too similar to recent NPC messages. If it is, regenerate up to
-        self.max_similarity_retries times. Returns None if we cannot get a valid output.
-        """
-
-        # Retrieve recent lines from the same NPC (up to last 5)
-        all_msgs = self.db.get_messages(self.session_id)
-        npc_sender_id = f"{npc_name} ({npc_purpose})"
-        same_speaker_lines = [m for m in all_msgs if m["sender"] == npc_sender_id]
-        recent_speaker_lines = same_speaker_lines[-5:] if len(same_speaker_lines) > 5 else same_speaker_lines
-
-        embed_client = OllamaClient('src/multipersona_chat_app/config/llm_config.yaml')
-        if self.llm_client.user_selected_model:
-            embed_client.set_user_selected_model(self.llm_client.user_selected_model)
-
-        tries = 0
-        current_output: Optional[NPCInteractionOutput] = None
-
-        while True:
-            # If we're on the first iteration, generate normally; otherwise, generate with appended warning
-            if tries == 0:
-                raw_result = await asyncio.to_thread(
-                    llm_client.generate,
-                    prompt=user_prompt,
-                    system=system_prompt,
-                    use_cache=False
-                )
-            else:
-                # Append a warning to user_prompt to avoid the same repetition or placeholders
-                appended_warning = "\n\nIMPORTANT:\n" + "\n".join(violation_reasons) \
-                    + "\nPlease regenerate without these issues. Do not use angle brackets or repeated text."
-                revised_prompt = user_prompt + appended_warning
-
-                raw_result = await asyncio.to_thread(
-                    llm_client.generate,
-                    prompt=revised_prompt,
-                    system=system_prompt,
-                    use_cache=False
-                )
-
-            if not raw_result or not isinstance(raw_result, NPCInteractionOutput):
-                return None
-
-            current_output = raw_result
-            violation_detected = False
-            violation_reasons = []
-
-            # Clean up raw text (remove markdown just for checking placeholders, etc.)
-            action_text = remove_markdown(current_output.action or "")
-            dialogue_text = remove_markdown(current_output.dialogue or "")
-
-            # Check for trivial or placeholder output: no alphanumeric
-            if (not re.search(r'[A-Za-z0-9]', action_text)) and (not re.search(r'[A-Za-z0-9]', dialogue_text)):
-                violation_detected = True
-                violation_reasons.append("No alphanumeric characters found in both action and dialogue.")
-
-            # Check for angle bracket placeholders
-            if "<" in action_text or ">" in action_text or "<" in dialogue_text or ">" in dialogue_text:
-                violation_detected = True
-                violation_reasons.append("Angle bracket placeholders detected in output.")
-
-            # Check if dialogue is literally repeated inside action
-            if dialogue_text.strip() and dialogue_text.strip() in action_text:
-                violation_detected = True
-                violation_reasons.append("Dialogue text is repeated in the action field.")
-
-            # Compute embeddings for the new action and dialogue
-            action_embedding = embed_client.get_embedding(action_text)
-            dialogue_embedding = embed_client.get_embedding(dialogue_text)
-            both_text = (action_text + " " + dialogue_text).strip()
-            actiondialogue_embedding = embed_client.get_embedding(both_text)
-
-            # Compare action vs dialogue to avoid near-duplicates
-            cos_sim_action_dialogue = embed_client.compute_cosine_similarity(action_embedding, dialogue_embedding)
-            jac_sim_action_dialogue = embed_client.compute_jaccard_similarity(action_text, dialogue_text)
-            if (cos_sim_action_dialogue >= self.npc_similarity_threshold or
-                jac_sim_action_dialogue >= self.npc_similarity_threshold):
-                violation_detected = True
-                violation_reasons.append("Action and dialogue are too similar to each other.")
-
-            # Compare with recent speaker lines
-            if not violation_detected:
-                for old_msg_obj in recent_speaker_lines:
-                    old_msg = old_msg_obj["message"]
-                    old_embedding = embed_client.get_embedding(old_msg)
-
-                    cos_sim_action = embed_client.compute_cosine_similarity(action_embedding, old_embedding)
-                    jac_sim_action = embed_client.compute_jaccard_similarity(action_text, old_msg)
-
-                    cos_sim_dialogue = embed_client.compute_cosine_similarity(dialogue_embedding, old_embedding)
-                    jac_sim_dialogue = embed_client.compute_jaccard_similarity(dialogue_text, old_msg)
-
-                    cos_sim_both = embed_client.compute_cosine_similarity(actiondialogue_embedding, old_embedding)
-                    jac_sim_both = embed_client.compute_jaccard_similarity(both_text, old_msg)
-
-                    # If any measure is above threshold, it's too similar
-                    if (cos_sim_action >= self.npc_similarity_threshold or jac_sim_action >= self.npc_similarity_threshold or
-                        cos_sim_dialogue >= self.npc_similarity_threshold or jac_sim_dialogue >= self.npc_similarity_threshold or
-                        cos_sim_both >= self.npc_similarity_threshold or jac_sim_both >= self.npc_similarity_threshold):
-                        violation_detected = True
-                        violation_reasons.append("Output is too similar to a recent NPC message.")
-                        break
-
-            if not violation_detected:
-                # Valid output, break
-                return current_output
-
-            tries += 1
-            if tries > self.max_similarity_retries:
-                # Exceeded maximum tries
-                return None
-
-    async def handle_npc_creation_if_needed(self, recent_lines: List[str], setting_desc: str) -> Optional[str]:
-        known_npcs = self.db.get_all_npcs_in_session(self.session_id)
-        # Create a list of known NPCs with their purposes
-        known_npcs_with_purposes = []
-        for npc in known_npcs:
-            data = self.db.get_npc_data(self.session_id, npc)
-            if data:
-                known_npcs_with_purposes.append(f"{npc} ({data['purpose']})")
-
-        main_characters = self.db.get_character_names(self.session_id)
-        lines_for_prompt = "\n".join(recent_lines)
-        known_str = ", ".join(known_npcs_with_purposes) if known_npcs_with_purposes else "(none)"
-        mainchar_str = ", ".join(main_characters) if main_characters else "(none)"
-=======
         recent_lines: List[str],
         setting_desc: str
     ) -> Optional[str]:
@@ -352,18 +65,11 @@
 
         known_str = ", ".join(npc_characters) if npc_characters else "(none)"
         lines_for_prompt = "\n".join(recent_lines)
->>>>>>> 7060bc98
 
         user_prompt = NPC_CREATION_USER_PROMPT.format(
             recent_lines=lines_for_prompt,
-<<<<<<< HEAD
-            known_npcs=known_str,
-            setting_description=setting_desc,
-            main_characters=mainchar_str
-=======
             known_characters=known_str,
             setting_description=setting_desc
->>>>>>> 7060bc98
         )
         creation_client = OllamaClient(
             'src/multipersona_chat_app/config/llm_config.yaml',
@@ -385,102 +91,6 @@
             logger.debug("No valid NPC creation output.")
             return None
 
-<<<<<<< HEAD
-        if creation_result.should_create_npc and creation_result.npc_name.strip():
-            npc_name = creation_result.npc_name.strip()
-            npc_purpose = creation_result.npc_purpose.strip()
-            if npc_name in known_npcs:
-                logger.info(f"NPC '{npc_name}' already exists. Skipping creation.")
-                return None
-            if npc_name in main_characters:
-                logger.info(f"NPC name '{npc_name}' matches a main character. Skipping creation.")
-                return None
-            # Additional check to be more conservative: skip if a similar NPC purpose already exists
-            existing_npc_data = [self.db.get_npc_data(self.session_id, npc) for npc in known_npcs]
-            new_purpose_lower = creation_result.npc_purpose.lower()
-            for en in existing_npc_data:
-                if en is None:
-                    continue
-                existing_purpose_lower = en['purpose'].lower()
-                if existing_purpose_lower in new_purpose_lower or new_purpose_lower in existing_purpose_lower:
-                    logger.info(
-                        f"Skipping creation of new NPC '{npc_name}' because a similar purpose already exists: {en['purpose']}"
-                    )
-                    return None
-
-            self.db.add_npc_to_session(
-                self.session_id,
-                npc_name,
-                creation_result.npc_purpose,
-                creation_result.npc_appearance,
-                creation_result.npc_location
-            )
-            logger.info(f"New NPC created: {npc_name} | Purpose='{creation_result.npc_purpose}'")
-
-            if self.llm_status_callback:
-                await self.llm_status_callback(
-                    f"New NPC '{npc_name}' was created because the LLM indicated it's needed."
-                )
-
-            intro_system_prompt = NPC_INTRO_SYSTEM_PROMPT.format(
-                npc_name=npc_name,
-                npc_purpose=creation_result.npc_purpose,
-                npc_appearance=creation_result.npc_appearance,
-                npc_location=creation_result.npc_location
-            )
-            intro_user_prompt = NPC_INTRO_USER_PROMPT.format(
-                recent_lines="\n".join(recent_lines),
-                npc_name=npc_name
-            )
-
-            intro_client = OllamaClient(
-                'src/multipersona_chat_app/config/llm_config.yaml',
-                output_model=NPCInteractionOutput
-            )
-            if self.llm_client.user_selected_model:
-                intro_client.set_user_selected_model(self.llm_client.user_selected_model)
-
-            if self.llm_status_callback:
-                await self.llm_status_callback(
-                    f"Generating an introduction for the newly created NPC '{npc_name}'."
-                )
-
-            # --- UPDATED: Use our retry helper to ensure output isn't too similar ---
-            intro_output = await self._generate_npc_interaction_with_retry(
-                llm_client=intro_client,
-                system_prompt=intro_system_prompt,
-                user_prompt=intro_user_prompt,
-                npc_name=npc_name,
-                npc_purpose=creation_result.npc_purpose
-            )
-            if intro_output:
-                intro_output.action = remove_markdown(intro_output.action)
-                intro_output.dialogue = remove_markdown(intro_output.dialogue)
-
-                final_msg = ""
-                if intro_output.action.strip():
-                    final_msg += f"*{intro_output.action.strip()}*\n"
-                if intro_output.dialogue.strip():
-                    final_msg += intro_output.dialogue.strip()
-
-                msg_id = self.db.save_message(
-                    session_id=self.session_id,
-                    sender=f"{npc_name} ({npc_purpose})",
-                    message=final_msg,
-                    visible=1,
-                    message_type="character",
-                    emotion=intro_output.emotion.strip() if intro_output.emotion else None,
-                    thoughts=intro_output.thoughts.strip() if intro_output.thoughts else None
-                )
-                self.db.add_message_visibility_for_session_characters(self.session_id, msg_id)
-
-                logger.info(f"NPC introduction for '{npc_name}': {final_msg}")
-
-                if self.llm_status_callback:
-                    await self.llm_status_callback(f"Introduction completed for NPC '{npc_name}'.")
-            else:
-                logger.debug("NPC introduction step returned no result or repeated invalid output.")
-=======
         if not result.should_create_npc:
             logger.debug("NPC creation not indicated by LLM.")
             return None
@@ -493,7 +103,6 @@
         if new_npc_name in known_chars:
             logger.debug(f"NPC name '{new_npc_name}' already in session; skipping.")
             return None
->>>>>>> 7060bc98
 
         # Create a new Character object
         npc_char = Character(
@@ -516,32 +125,6 @@
         npc_meta = CharacterMetadata(is_npc=True, role=result.npc_role.strip())
         self.db.save_character_metadata(self.session_id, new_npc_name, npc_meta)
 
-<<<<<<< HEAD
-    async def process_npc_reply(self, npc_name: str, setting_desc: str):
-        npc_data = self.db.get_npc_data(self.session_id, npc_name)
-        if not npc_data:
-            return
-        npc_location = npc_data['location'] or ""
-        if not npc_location.strip():
-            return
-
-        npc_purpose = npc_data['purpose'] or ""
-
-        # Check location overlap with session characters
-        session_chars = self.db.get_session_characters(self.session_id)
-        matching_chars = []
-        for c_name in session_chars:
-            c_loc = self.db.get_character_location(self.session_id, c_name) or ""
-            same_loc = await self.is_same_location_llm(c_loc, npc_location, setting_desc)
-            if same_loc:
-                matching_chars.append(c_name)
-
-        if not matching_chars:
-            return
-
-        all_npcs = self.db.get_all_npcs_in_session(self.session_id)
-        all_npcs_str = ", ".join(all_npcs) if all_npcs else "(none)"
-=======
         """
         Generates system and dynamic prompts for a new NPC and saves them to the database.
         """
@@ -559,7 +142,6 @@
                 system_prompt,
                 dynamic_prompt_template
             )
->>>>>>> 7060bc98
 
         logger.info(f"New NPC '{new_npc_name}' created with role '{npc_meta.role}'.")
         return new_npc_name
@@ -586,306 +168,6 @@
         if self.llm_client.user_selected_model:
             checker_client.set_user_selected_model(self.llm_client.user_selected_model)
 
-<<<<<<< HEAD
-        # --- UPDATED: Use our retry helper so we check for repetitive or placeholder output ---
-        result = await self._generate_npc_interaction_with_retry(
-            llm_client=reply_client,
-            system_prompt=system_prompt,
-            user_prompt=user_prompt,
-            npc_name=npc_name,
-            npc_purpose=npc_purpose
-        )
-        if not result:
-            return
-
-        result.action = remove_markdown(result.action)
-        result.dialogue = remove_markdown(result.dialogue)
-
-        if result.dialogue.strip() or result.action.strip():
-            final_message = ""
-            if result.action.strip():
-                final_message += f"*{result.action}*\n"
-            if result.dialogue.strip():
-                final_message += result.dialogue.strip()
-
-            msg_id = self.db.save_message(
-                session_id=self.session_id,
-                sender=f"{npc_name} ({npc_purpose})",
-                message=final_message,
-                visible=1,
-                message_type="character",
-                emotion=result.emotion.strip() if result.emotion else None,
-                thoughts=result.thoughts.strip() if result.thoughts else None
-            )
-            self.db.add_message_visibility_for_session_characters(self.session_id, msg_id)
-
-            logger.info(f"{npc_name} responded with: {final_message}")
-
-            if result.location_change_expected:
-                logger.debug(f"{npc_name} indicated location change. Now evaluating update.")
-                await self.evaluate_npc_location_update(npc_name)
-
-            if result.appearance_change_expected:
-                logger.debug(f"{npc_name} indicated appearance change. Now evaluating update.")
-                await self.evaluate_npc_appearance_update(npc_name)
-
-    async def evaluate_npc_location_update(self, npc_name: str, visited: Optional[Set[str]] = None):
-        if visited is None:
-            visited = set()
-        if npc_name in visited:
-            return
-        visited.add(npc_name)
-
-        try:
-            location_llm = OllamaClient(
-                'src/multipersona_chat_app/config/llm_config.yaml',
-                output_model=LocationUpdate
-            )
-            if self.llm_client:
-                location_llm.set_user_selected_model(self.llm_client.user_selected_model)
-
-            system_prompt = LOCATION_UPDATE_SYSTEM_PROMPT.format(
-                character_name=npc_name,
-                moral_guidelines=""
-            )
-            dynamic_context = self.build_npc_location_update_context(npc_name)
-
-            if self.llm_status_callback:
-                await self.llm_status_callback(
-                    f"Evaluating location update for NPC '{npc_name}' because location_change_expected is True."
-                )
-
-            update_response = await asyncio.to_thread(
-                location_llm.generate,
-                prompt=dynamic_context,
-                system=system_prompt,
-                use_cache=False
-            )
-
-            if not update_response or not isinstance(update_response, LocationUpdate):
-                logger.info(f"No location update or invalid data for NPC '{npc_name}'.")
-                return
-
-            new_loc = (update_response.location or "").strip()
-            transition_action = remove_markdown((update_response.transition_action or "").strip())
-            current_location = self.db.get_npc_data(self.session_id, npc_name)['location'] or ""
-            npc_purpose = self.db.get_npc_data(self.session_id, npc_name)['purpose']
-            if new_loc == current_location:
-                new_loc = ""
-                transition_action = ""
-
-            if transition_action:
-                # Make sure the transition action is visible
-                msg_id = self.db.save_message(
-                    session_id=self.session_id,
-                    sender=f"{npc_name} ({npc_purpose})",
-                    message=f"*{transition_action}*",
-                    visible=1,
-                    message_type="character"
-                )
-                self.db.add_message_visibility_for_session_characters(self.session_id, msg_id)
-
-            if new_loc:
-                self.db.add_npc_to_session(
-                    self.session_id,
-                    npc_name,
-                    self.db.get_npc_data(self.session_id, npc_name)['purpose'],
-                    self.db.get_npc_data(self.session_id, npc_name)['appearance'],
-                    new_loc
-                )
-                logger.info(f"NPC '{npc_name}' location updated to '{new_loc}'. Rationale: {update_response.rationale}")
-            else:
-                logger.info(f"No location change for NPC '{npc_name}'. Rationale: {update_response.rationale}")
-
-            for other_npc in update_response.other_characters:
-                if not other_npc:
-                    continue
-                if other_npc not in self.db.get_all_npcs_in_session(self.session_id):
-                    logger.info(f"Ignoring 'other_characters' entry: {other_npc} not an NPC in current session.")
-                    continue
-                if other_npc not in visited:
-                    await self.evaluate_npc_location_update(other_npc, visited=visited)
-
-        except Exception as e:
-            logger.error(f"Error in evaluate_npc_location_update for NPC '{npc_name}': {e}", exc_info=True)
-
-    def build_npc_location_update_context(self, npc_name: str) -> str:
-        visible_history = self.db.get_visible_messages_for_npc(self.session_id, npc_name)
-        relevant_lines = []
-        for m in visible_history[-5:]:
-            relevant_lines.append(f"{m['sender']}: {m['message']}")
-        location_so_far = self.db.get_npc_data(self.session_id, npc_name)['location'] or "(Unknown)"
-
-        plan_text = "No formal plan is tracked for NPC."
-
-        return LOCATION_UPDATE_CONTEXT_TEMPLATE.format(
-            character_name=npc_name,
-            location_so_far=location_so_far,
-            plan_text=plan_text,
-            relevant_lines=json.dumps(relevant_lines, ensure_ascii=False, indent=2)
-        )
-
-    async def evaluate_npc_appearance_update(self, npc_name: str, visited: Optional[Set[str]] = None):
-        if visited is None:
-            visited = set()
-        if npc_name in visited:
-            return
-        visited.add(npc_name)
-
-        try:
-            appearance_llm = OllamaClient(
-                'src/multipersona_chat_app/config/llm_config.yaml',
-                output_model=AppearanceUpdate
-            )
-            if self.llm_client:
-                appearance_llm.set_user_selected_model(self.llm_client.user_selected_model)
-
-            system_prompt = APPEARANCE_UPDATE_SYSTEM_PROMPT.format(
-                character_name=npc_name,
-                moral_guidelines=""
-            )
-            dynamic_context = self.build_npc_appearance_update_context(npc_name)
-
-            if self.llm_status_callback:
-                await self.llm_status_callback(
-                    f"Evaluating appearance update for NPC '{npc_name}' because appearance_change_expected is True."
-                )
-
-            update_response = await asyncio.to_thread(
-                appearance_llm.generate,
-                prompt=dynamic_context,
-                system=system_prompt,
-                use_cache=False
-            )
-
-            if not update_response or not isinstance(update_response, AppearanceUpdate):
-                logger.info(f"No appearance update or invalid data for NPC '{npc_name}'.")
-                return
-
-            new_segments = update_response.new_appearance
-            transition_action = remove_markdown((update_response.transition_action or "").strip())
-
-            old_npc = self.db.get_npc_data(self.session_id, npc_name)
-            if not old_npc:
-                logger.info(f"No existing NPC data for '{npc_name}' to compare.")
-                return
-
-            old_app = old_npc['appearance']
-            combined_app_fields = []
-
-            def append_if_filled(label, new_text):
-                t = new_text.strip()
-                if t:
-                    combined_app_fields.append(f"{label}: {t}")
-
-            append_if_filled("Hair", new_segments.hair)
-            append_if_filled("Clothing", new_segments.clothing)
-            append_if_filled("Accessories/Held Items", new_segments.accessories_and_held_items)
-            append_if_filled("Posture/Body Language", new_segments.posture_and_body_language)
-            append_if_filled("Facial Expression", new_segments.facial_expression)
-            append_if_filled("Other", new_segments.other_relevant_details)
-
-            new_app_str = ""
-            if combined_app_fields:
-                new_app_str = " | ".join(combined_app_fields)
-            else:
-                new_app_str = old_app.strip()
-            npc_purpose = self.db.get_npc_data(self.session_id, npc_name)['purpose'] or ""
-            if transition_action:
-                # Ensure transition action is visible
-                msg_id = self.db.save_message(
-                    session_id=self.session_id,
-                    sender=f"{npc_name} ({npc_purpose})",
-                    message=f"*{transition_action}*",
-                    visible=1,
-                    message_type="character"
-                )
-                self.db.add_message_visibility_for_session_characters(self.session_id, msg_id)
-
-            if new_app_str and new_app_str != old_app.strip():
-                self.db.add_npc_to_session(
-                    self.session_id,
-                    npc_name,
-                    old_npc['purpose'],
-                    new_app_str,
-                    old_npc['location']
-                )
-                logger.info(
-                    f"Appearance updated for NPC '{npc_name}'. Rationale: {update_response.rationale} | "
-                    f"New appearance: {new_app_str}"
-                )
-            else:
-                logger.info(f"No actual appearance change for NPC '{npc_name}'. Rationale: {update_response.rationale}")
-
-            for other_npc in update_response.other_characters:
-                if not other_npc:
-                    continue
-                if other_npc not in self.db.get_all_npcs_in_session(self.session_id):
-                    logger.info(f"Ignoring 'other_characters' entry for NPC appearance: {other_npc} not in current session.")
-                    continue
-                if other_npc not in visited:
-                    await self.evaluate_npc_appearance_update(other_npc, visited=visited)
-
-        except Exception as e:
-            logger.error(f"Error in evaluate_npc_appearance_update for NPC '{npc_name}': {e}", exc_info=True)
-
-    def build_npc_appearance_update_context(self, npc_name: str) -> str:
-        visible_history = self.db.get_visible_messages_for_npc(self.session_id, npc_name)
-        relevant_lines = [f"{m['sender']}: {m['message']}" for m in visible_history[-7:]]
-        old_npc = self.db.get_npc_data(self.session_id, npc_name)
-        old_appearance = old_npc['appearance'] if old_npc else "(Unknown)"
-
-        plan_text = "NPC has no formal plan."
-
-        return APPEARANCE_UPDATE_CONTEXT_TEMPLATE.format(
-            character_name=npc_name,
-            current_location=old_npc['location'] if old_npc else "(Unknown)",
-            old_appearance=old_appearance,
-            plan_text=plan_text,
-            relevant_lines=json.dumps(relevant_lines, ensure_ascii=False, indent=2)
-        )
-
-    async def maybe_summarize_npc_memory(self):
-        all_npcs = self.db.get_all_npcs_in_session(self.session_id)
-        for npc in all_npcs:
-            await self.summarize_npc_history_if_needed(npc)
-            await self.combine_summaries_if_needed(npc)
-
-    async def summarize_npc_history_if_needed(self, npc_name: str):
-        npc_msgs = self.db.get_visible_messages_for_npc(self.session_id, npc_name)
-        if len(npc_msgs) < self.summarization_threshold:
-            return
-
-        npc_summarize_client = OllamaClient('src/multipersona_chat_app/config/llm_config.yaml')
-        if self.llm_client.user_selected_model:
-            npc_summarize_client.set_user_selected_model(self.llm_client.user_selected_model)
-
-        while True:
-            npc_msgs = self.db.get_visible_messages_for_npc(self.session_id, npc_name)
-            if len(npc_msgs) < self.summarization_threshold:
-                break
-            chunk = npc_msgs[: (self.summarization_threshold - self.recent_dialogue_lines)]
-            chunk_ids = [m['id'] for m in chunk]
-
-            lines_for_summary = []
-            max_message_id_in_chunk = 0
-            for m in chunk:
-                if m["id"] > max_message_id_in_chunk:
-                    max_message_id_in_chunk = m["id"]
-                lines_for_summary.append(f"{m['sender']}: {m['message']}")
-
-            summary_prompt = f"""
-You are {npc_name}. Summarize these lines from your perspective:
-{chr(10).join(lines_for_summary)}
-"""
-            summary = await asyncio.to_thread(
-                npc_summarize_client.generate,
-                prompt=summary_prompt,
-                use_cache=False
-            )
-            if not summary:
-                summary = "No significant summary."
-=======
         response_text = await asyncio.to_thread(
             checker_client.generate,
             prompt=user_prompt,
@@ -894,50 +176,9 @@
         )
         if not response_text or not isinstance(response_text, SameLocationCheck):
             return False
->>>>>>> 7060bc98
 
         return response_text.same_location
 
-<<<<<<< HEAD
-    async def combine_summaries_if_needed(self, npc_name: str):
-        combine_client = OllamaClient('src/multipersona_chat_app/config/llm_config.yaml')
-        if self.llm_client.user_selected_model:
-            combine_client.set_user_selected_model(self.llm_client.user_selected_model)
-
-        while True:
-            all_summary_records = self.db.get_all_npc_summaries_records(self.session_id, npc_name)
-            if len(all_summary_records) < self.summary_of_summaries_count:
-                break
-
-            chunk = all_summary_records[: self.summary_of_summaries_count]
-            chunk_ids = [r["id"] for r in chunk]
-            chunk_summaries = [r["summary"] for r in chunk]
-            covered_up_to = max(r["covered_up_to_message_id"] for r in chunk)
-
-            combine_prompt = f"""
-You are {npc_name}. Combine these summaries into one cohesive summary:
-
-{chr(10).join(chunk_summaries)}
-"""
-            combined = await asyncio.to_thread(
-                combine_client.generate,
-                prompt=combine_prompt,
-                use_cache=False
-            )
-            if not combined:
-                combined = "No combined summary."
-
-            self.db.save_new_npc_summary(self.session_id, npc_name, combined, covered_up_to)
-            self.db.delete_npc_summaries_by_ids(self.session_id, npc_name, chunk_ids)
-
-    async def get_relevant_recent_lines(self, up_to_message_id: Optional[int], limit: int) -> List[str]:
-        all_msgs = self.db.get_messages(self.session_id)
-        if up_to_message_id:
-            truncated = [m for m in all_msgs if m['id'] <= up_to_message_id]
-        else:
-            truncated = all_msgs
-        truncated = [m for m in truncated if m['message_type'] in ['user', 'character']]
-=======
     async def npc_should_speak(self, npc_name: str, setting_desc: str) -> bool:
         """
         Decide if a given NPC 'npc_name' should get a turn (e.g. if it shares location
@@ -948,7 +189,6 @@
         npc_loc = self.db.get_character_location(self.session_id, npc_name) or ""
         if not npc_loc.strip():
             return False
->>>>>>> 7060bc98
 
         all_chars = self.db.get_session_characters(self.session_id)
         # Filter out the NPC itself
